package processm.experimental.performance

import ch.qos.logback.classic.Level
import org.junit.jupiter.api.assertThrows
import org.slf4j.LoggerFactory.getLogger
import processm.core.helpers.mapToSet
import processm.core.log.Event
import processm.core.log.XMLXESInputStream
import processm.core.log.hierarchical.HoneyBadgerHierarchicalXESInputStream
import processm.core.log.hierarchical.InMemoryXESProcessing
import processm.core.log.hierarchical.Log
import processm.core.log.hierarchical.Trace
import processm.core.models.causalnet.*
import processm.core.models.commons.Activity
import processm.core.verifiers.CausalNetVerifier
import processm.core.verifiers.causalnet.ActivityBinding
import processm.core.verifiers.causalnet.CausalNetVerifierImpl
import processm.experimental.onlinehmpaper.filterLog
import processm.miners.heuristicminer.HashMapWithDefault
import processm.miners.heuristicminer.OfflineHeuristicMiner
import processm.miners.heuristicminer.bindingproviders.BestFirstBindingProvider
import processm.miners.heuristicminer.longdistance.VoidLongDistanceDependencyMiner
import processm.miners.heuristicminer.windowing.SingleReplayer
import processm.miners.heuristicminer.windowing.WindowingHeuristicMiner
import java.io.File
import java.util.*
import java.util.zip.GZIPInputStream
import kotlin.collections.HashSet
import kotlin.math.abs
import kotlin.math.max
import kotlin.math.min
import kotlin.test.*

fun CausalNet.toPython(): String {
    fun wrap(obj: Any): String {
        val text = obj.toString()
        require('\'' !in text)
        return "'%s'".format(text.replace("\n", "\\n"))
    }

    val result = StringBuilder()
    fun bindings(bindings: Iterable<Binding>, name: String) {
        result.append(name)
        result.appendln(" = [")
        result.append(bindings.joinToString(separator = ",\n") { b ->
            "    [" + b.dependencies.joinToString(separator = ", ") {
                "(%s, %s)".format(
                    wrap(it.source),
                    wrap(it.target)
                )
            } + "]"
        })
        result.appendln()
        result.appendln("]")
    }
    result.append("nodes = [")
    result.append(this.instances.joinToString(separator = ", ", transform = ::wrap))
    result.appendln("]")
    bindings(joins.values.flatten(), "joins")
    bindings(splits.values.flatten(), "splits")
    return result.toString()
}

@InMemoryXESProcessing
class PerformanceAnalyzerTest {

    private val a = Node("a")
    private val b = Node("b")
    private val c = Node("c")
    private val d = Node("d")
    private val e = Node("e")
    private val f = Node("f")
    private val g = Node("g")
    private val h = Node("h")

    private fun event(name: String): Event {
        return object : Event() {
            override var conceptName: String? = name
        }
        /*
        val e = mockk<Event>()
        every { e.conceptName } returns name
        every { e.lifecycleTransition } returns null
        return e

         */
    }

    private fun trace(vararg nodes: Node): Trace =
        Trace(nodes.asList().map { event(it.name) }.asSequence())

    private fun assertAlignmentEquals(expectedCost: Double, expected: List<Pair<Node?, Node?>>, actual: Alignment) {
        assertEquals(expectedCost, actual.cost)
        assertEquals(
            expected.map { it.first?.name to it.second },
            actual.alignment.map { it.event?.conceptName to it.activity })
    }

    @BeforeTest
    fun setupLogger() {
        (getLogger("processm.experimental") as ch.qos.logback.classic.Logger).level = Level.TRACE
    }

    private val model0 = causalnet {
        start = a
        end = e
        a splits b
        b splits c + d
        c splits e
        d splits e
        a joins b
        b joins c
        b joins d
        c + d join e
    }

    private val emptyLog = Log(emptySequence())

    @Test
    fun `model0 perfect`() {
        val alignment =
            PerformanceAnalyzer(emptyLog, model0).computeOptimalAlignment(trace(a, b, c, d, e), 100).alignment
        assertNotNull(alignment)
        assertAlignmentEquals(0.0, listOf(a to a, b to b, c to c, d to d, e to e), alignment)
    }

    @Test
    fun `model0 skip model`() {
        val alignment = PerformanceAnalyzer(emptyLog, model0).computeOptimalAlignment(trace(a, c, d, e), 100).alignment
        assertNotNull(alignment)
        assertAlignmentEquals(1.0, listOf(a to a, null to b, c to c, d to d, e to e), alignment)
    }

    @Test
    fun `model0 skip log`() {
        val alignment =
            PerformanceAnalyzer(emptyLog, model0).computeOptimalAlignment(trace(a, e, b, c, d, e), 100).alignment
        assertNotNull(alignment)
        assertAlignmentEquals(1.0, listOf(a to a, e to null, b to b, c to c, d to d, e to e), alignment)
    }

    @Test
    fun `model0 skip log and model`() {
        val alignment =
            PerformanceAnalyzer(emptyLog, model0).computeOptimalAlignment(trace(a, e, c, d, e), 100).alignment
        assertNotNull(alignment)
        assertAlignmentEquals(2.0, listOf(a to a, null to b, e to null, c to c, d to d, e to e), alignment)
    }

    @Test
    fun `model0 skip everything`() {
        val alignment = PerformanceAnalyzer(emptyLog, model0).computeOptimalAlignment(trace(f, f, f, f), 100).alignment
        assertNotNull(alignment)
        assertEquals(9.0, alignment.cost)
        val actual = alignment.alignment.map { it.event?.conceptName to it.activity }
        assertEquals(4, actual.count { it == (f.activity to null) })
        assertEquals(listOf(null to a, null to b, null to d, null to c, null to e), actual.filter { it != f.activity to null })
    }

    @Test
    fun `model0 movem`() {
        assertEquals(5.0, PerformanceAnalyzer(emptyLog, model0).movem)
    }


    /**
     * From "Replaying History on Process Models for Conformance Checking and Performance Analysis"
     */
    private val model1 = causalnet {
        start splits a
        a splits (b + d) or (c + d)
        b splits e
        c splits e
        d splits e
        e splits g or h or f
        g splits end
        h splits end
        f splits (b + d) or (c + d)
        start joins a
        a or f join b
        a or f join c
        a or f join d
        b + d or c + d join e
        e joins g
        e joins h
        e joins f
        g joins end
        h joins end
    }

    private val model2 = causalnet {
        start splits a
        a splits c
        c splits d
        d splits e
        e splits h
        h splits end
        start joins a
        a joins c
        c joins d
        d joins e
        e joins h
        h joins end
    }

    private val model3: CausalNet

    init {
        model3 = causalnet {
            start splits a
            a splits b or c or d or e or f
            b splits c or d or e or f or g or h
            c splits b or d or e or f or g or h
            d splits b or c or e or f or g or h
            e splits b or c or d or f or g or h
            f splits b or c or d or e or g or h
            g splits end
            h splits end
            start joins a
            a or c or d or e or f join b
            a or b or d or e or f join c
            a or b or c or e or f join d
            a or b or c or d or f join e
            a or b or c or d or e join f
            f or b or c or d or e join g
            f or b or c or d or e join h
            g joins end
            h joins end
        }
    }

    @Test
    fun `model1 movem`() {
        assertEquals(7.0, PerformanceAnalyzer(emptyLog, model1).movem)
    }

    private operator fun Trace.times(n: Int): Sequence<Trace> = sequence {
        for (i in 0 until n)
            yield(this@times)
    }

    private val log = Log(
        sequence {
            yieldAll(trace(a, c, d, e, h) * 455)
            yieldAll(trace(a, b, d, e, g) * 191)
            yieldAll(trace(a, d, c, e, h) * 177)
            yieldAll(trace(a, b, d, e, h) * 144)
            yieldAll(trace(a, c, d, e, g) * 111)
            yieldAll(trace(a, d, c, e, g) * 82)
            yieldAll(trace(a, d, b, e, h) * 56)
            yieldAll(trace(a, c, d, e, f, d, b, e, h) * 47)
            yieldAll(trace(a, d, b, e, g) * 38)
            yieldAll(trace(a, c, d, e, f, b, d, e, h) * 33)
            yieldAll(trace(a, c, d, e, f, b, d, e, g) * 14)
            yieldAll(trace(a, c, d, e, f, d, b, e, g) * 11)
            yieldAll(trace(a, d, c, e, f, c, d, e, h) * 9)
            yieldAll(trace(a, d, c, e, f, d, b, e, h) * 8)
            yieldAll(trace(a, d, c, e, f, b, d, e, g) * 5)
            yieldAll(trace(a, c, d, e, f, b, d, e, f, d, b, e, g) * 3)
            yieldAll(trace(a, d, c, e, f, d, b, e, g) * 2)
            yieldAll(trace(a, d, c, e, f, b, d, e, f, b, d, e, g) * 2)
            yield(trace(a, d, c, e, f, d, b, e, f, b, d, e, h))
            yield(trace(a, d, b, e, f, b, d, e, e, f, d, b, e, g))
            yield(trace(a, d, c, e, f, d, b, e, f, c, d, e, f, d, b, e, g))
        }.map { Trace(sequenceOf(event("start")) + it.events + sequenceOf(event("end"))) }
    )


    private val logs = Log(
        sequence {
            yield(trace(a, c, d, e, h))
            yield(trace(a, b, d, e, g))
            yield(trace(a, d, c, e, h))
            yield(trace(a, b, d, e, h))
            yield(trace(a, c, d, e, g))
            yield(trace(a, d, c, e, g))
            yield(trace(a, d, b, e, h))
            yield(trace(a, c, d, e, f, d, b, e, h))
            yield(trace(a, d, b, e, g))
            yield(trace(a, c, d, e, f, b, d, e, h))
            yield(trace(a, c, d, e, f, b, d, e, g))
            yield(trace(a, c, d, e, f, d, b, e, g))
            yield(trace(a, d, c, e, f, c, d, e, h))
            yield(trace(a, d, c, e, f, d, b, e, h))
            yield(trace(a, d, c, e, f, b, d, e, g))
            yield(trace(a, c, d, e, f, b, d, e, f, d, b, e, g))
            yield(trace(a, d, c, e, f, d, b, e, g))
            yield(trace(a, d, c, e, f, b, d, e, f, b, d, e, g))
            yield(trace(a, d, c, e, f, d, b, e, f, b, d, e, h))
            yield(trace(a, d, b, e, f, b, d, e, e, f, d, b, e, g))
            yield(trace(a, d, c, e, f, d, b, e, f, c, d, e, f, d, b, e, g))
        }.map { Trace(sequenceOf(event("start")) + it.events + sequenceOf(event("end"))) }
    )

    private val model4: CausalNet

    init {
        val m = MutableCausalNet()
        for ((tidx, trace) in logs.traces.withIndex()) {
            val n = trace.events.count()
            val nodes = listOf(m.start) + trace.events.filterIndexed { eidx, e -> eidx in 1 until n - 1 }
                .mapIndexed { eidx, e -> Node(e.conceptName!!, "$tidx/$eidx") }.toList() + listOf(m.end)
            m.addInstance(*nodes.toTypedArray())
            for (i in 0 until nodes.size - 1) {
                val src = nodes[i]
                val dst = nodes[i + 1]
                val d = m.addDependency(src, dst)
                m.addSplit(Split(setOf(d)))
                m.addJoin(Join(setOf(d)))
            }
        }
        model4 = m
    }

    // http://realtimecollisiondetection.net/blog/?p=89
    private fun assertDoubleEquals(expected: Double, actual: Double, prec: Double = 1e-3) =
        assertTrue(
            abs(expected - actual) <= prec * max(max(1.0, abs(expected)), abs(actual)),
            "Expected: $expected, actual: $actual, prec: $prec"
        )


    @Test
    fun `model1 fitness`() {
        assertDoubleEquals(1.0, PerformanceAnalyzer(log, model1).fitness)
    }

    @Ignore("This test is known to fail due to non-complete search in PerformanceAnalyzer (PA). PA considers only some prefixes, not all, it may thus overestimate.")
    @Test
    fun `model1 precision`() {
        // The paper gives 0.97 here, but both model representation and precision definition are different
        (getLogger("processm.experimental") as ch.qos.logback.classic.Logger).level = Level.TRACE
        assertDoubleEquals(0.978, PerformanceAnalyzer(log, model1).precision)
    }

    @Test
    fun `model1 event level generalization full log`() {
        assertDoubleEquals(1.0, PerformanceAnalyzer(log, model1).eventLevelGeneralization, 0.01)
    }

    @Test
    fun `model1 state level generalization full log`() {
        assertDoubleEquals(1.0, PerformanceAnalyzer(log, model1).stateLevelGeneralization, 0.01)
    }

    @Test
    fun `model2 precision`() {
        assertDoubleEquals(1.0, PerformanceAnalyzer(log, model2).precision)
    }

    @Test
    fun `model2 fitness`() {
        // paper offers 0.8 here, but they don't count start and end
        // On the other hand the actual value is of lesser importance, the important thing is that it stays the same over time
        assertDoubleEquals(0.856, PerformanceAnalyzer(log, model2).fitness)
    }

    @Test
    fun `model2 event level generalization full log`() {
        assertDoubleEquals(1.0, PerformanceAnalyzer(log, model2).eventLevelGeneralization, 0.01)
    }

    @Test
    fun `model2 state level generalization full log`() {
        assertDoubleEquals(1.0, PerformanceAnalyzer(log, model2).stateLevelGeneralization, 0.01)
    }

    @Ignore("This test is known to fail due to non-complete search in PerformanceAnalyzer (PA). PA considers only some prefixes, not all, it may thus overestimate.")
    @Test
    fun `model3 precision`() {
        // The paper gives 0.41 here, but both model representation and precision definition are different
        assertDoubleEquals(0.613, PerformanceAnalyzer(log, model3).precision)
    }

    @Test
    fun `model3 event level generalization full log`() {
        assertDoubleEquals(1.0, PerformanceAnalyzer(log, model3).eventLevelGeneralization, 0.01)
    }

    @Ignore("We don't support generalization anymore")
    @Test
    fun `model3 state level generalization full log`() {
        assertDoubleEquals(0.95, PerformanceAnalyzer(log, model3).stateLevelGeneralization, 0.01)
    }

    @Ignore("Known to fail due to model4 not fulfiling the assumption about #nodes < 100")
    @Test
    fun `model4 fitness`() {
        assertDoubleEquals(1.0, PerformanceAnalyzer(log, model4).fitness)
    }

    @Ignore("Known to fail due to model4 not fulfiling the assumption about #nodes < 100")
    @Test
    fun `model4 precision`() {
        assertDoubleEquals(1.0, PerformanceAnalyzer(log, model4).precision)
    }

    @Ignore("Known to fail due to model4 not fulfiling the assumption about #nodes < 100")
    @Test
    fun `model4 event level generalization full log`() {
        assertDoubleEquals(0.99, PerformanceAnalyzer(log, model4).eventLevelGeneralization, 0.01)
    }

    @Ignore("We don't support generalization anymore")
    @Test
    fun `model4 state level generalization full log`() {
        assertDoubleEquals(0.61, PerformanceAnalyzer(log, model4).stateLevelGeneralization, 0.01)
    }

    private val model5 = causalnet {
        start = a
        end = e
        a splits b or c or b + c
        b splits d
        c splits d
        d splits e
        a joins b
        a joins c
        b or c or b + c join d
        d joins e
    }

    @Test
    fun test() {
        for (alignment in PerformanceAnalyzer(emptyLog, model3).allFreePartialAlignments(listOf(model3.start, a, b))) {
            println(alignment.state.mapToSet { it.target })
        }
    }

    private val model6 = causalnet {
        start splits a
        start joins a
        a splits b
        b splits c + d
        c splits e
        d splits e
        a joins b
        b joins c
        b joins d
        c + d join e
        e splits end
        e joins end
    }

    @Test
    fun `model6 alignment without start and end`() {
        val alignment =
            PerformanceAnalyzer(emptyLog, model6).computeOptimalAlignment(trace(a, b, c, d, e), 100).alignment
        assertNotNull(alignment)
        assertAlignmentEquals(
            2.0,
            listOf(null to model6.start, a to a, b to b, c to c, d to d, e to e, null to model6.end),
            alignment
        )
    }

    @Test
    fun `model6 alignment ignoring start and end`() {
        val alignment =
            PerformanceAnalyzer(emptyLog, model6, SkipSpecialForFree(StandardDistance())).computeOptimalAlignment(
                trace(
                    a,
                    b,
                    c,
                    d,
                    e
                ), 100
            ).alignment
        assertNotNull(alignment)
        assertAlignmentEquals(
            0.0,
            listOf(null to model6.start, a to a, b to b, c to c, d to d, e to e, null to model6.end),
            alignment
        )
    }

    @Test
    fun `nongreedy alignment`() {
        val model7 = causalnet {
            start = a
            end = e
            a splits b or c
            b splits e
            c splits d
            d splits e
            a joins b
            a joins c
            c joins d
            b or d join e
        }
        val alignment =
            PerformanceAnalyzer(emptyLog, model7).computeOptimalAlignment(trace(a, b, e, c, d, e), 100).alignment
        assertNotNull(alignment)
        println(alignment.alignment.toList().map { "${it.event?.conceptName} -> ${it.activity}" })
        assertAlignmentEquals(
            2.0,
            listOf(a to a, b to null, e to null, c to c, d to d, e to e),
            alignment
        )
    }

    @Test
    fun `deferred prize`() {
        val model = causalnet {
            start = a
            end = e
            a splits b + f or b + g or b + h
            b splits c
            c splits d
            d splits e
            f splits e
            g splits e
            h splits e
            a joins b
            b joins c
            c joins d
            d + f or d + g or d + h join e
            a joins f
            a joins g
            a joins h
        }
        val alignments = listOf(f, g, h).associateWith {
            PerformanceAnalyzer(emptyLog, model).computeOptimalAlignment(
                trace(
                    a,
                    b,
                    c,
                    d,
                    it,
                    e
                ), 100
            )
        }
        val length = alignments.values.map { it.counter }
        println(length)
        assertTrue { length.maxOrNull()!! <= 7 }
    }

    /*
    @Test
    fun `model1`() {
        val alignment = PerformanceAnalyzer(model1).optimalAlignment(trace(model1.start, a, b, e, f, b, h, model1.end))
        assertAlignmentEquals(3.0,
            listOf(model1.start to model1.start, a to a, b to b, null to d, e to e, f to f, b to b, null to d, null to e, h to h, model1.end to model1.end),
            alignment
        )
    }
     */

    private fun load(logfile: String): Log {
        File(logfile).inputStream().use { base ->
            return HoneyBadgerHierarchicalXESInputStream(XMLXESInputStream(GZIPInputStream(base))).first()
        }
    }

    //TODO: this test sholud be moved to another file
    /**
     * This test was developed in order to ensure that the trace #443 in `BPIC15_2f` can be replayed correctly within the model.
     * Apparently it can, but the Performance Analyzer seems to be incapable of finding an alignment.
     */
    @Test
    fun `sanity check`() {
        (getLogger("processm.experimental") as ch.qos.logback.classic.Logger).level = Level.WARN
        val log = load("../xes-logs/BPIC15_2f.xes.gz")
        val offline = WindowingHeuristicMiner()
        offline.processLog(log)
        val partialLog = Log(log.traces.toList().subList(443, 444).asSequence())
        val strangeTrace =
            listOf(offline.result.start) + offline.traceToNodeTrace(partialLog.traces.first()) + listOf(offline.result.end)
        val (splits, joins) = (offline.replayer as SingleReplayer).replayHistory[strangeTrace]!!
        val sequence = ArrayList<ActivityBinding>()
        var previousState: CausalNetState = CausalNetStateImpl()
        for ((idx, node) in strangeTrace.withIndex()) {
            val join = if (idx > 0) joins[idx - 1] else null
            val split = if (idx < joins.size) splits[idx] else null
            val ab = ActivityBinding(node, join?.sources.orEmpty(), split?.targets.orEmpty(), previousState)
            previousState = ab.state
            sequence.add(ab)
        }
        val verifier = CausalNetVerifierImpl(offline.result)
        assertTrue { verifier.isValid(sequence) }
        assertFalse { verifier.isValid(sequence.subList(0, sequence.size - 1)) }
    }

    //@Ignore
    @Test
    fun `BPIC15_2f`() {
        (getLogger("processm.experimental") as ch.qos.logback.classic.Logger).level = Level.WARN
        val log = load("../xes-logs/BPIC15_2f.xes.gz")
        val offline = WindowingHeuristicMiner()
        offline.processLog(log)
        println(offline.result)
        //val partialLog = Log(log.traces.toList().subList(0, 400).asSequence())
        val partialLog = Log(log.traces.toList().subList(443, 444).asSequence())
        //(getLogger("processm.experimental") as ch.qos.logback.classic.Logger).level = Level.TRACE
        val pa = PerformanceAnalyzer(partialLog, offline.result, SkipSpecialForFree(StandardDistance()))
        println(pa.precision)
    }


    private fun windowIndices(n: Int, windowSize: Int, step: Int = 1, start: Int = 0) = (start until n - step step step)
        .asSequence()
        .map { windowStart ->
            val windowEnd = min(windowStart + windowSize, n)
            val previousWindowStart = if (windowStart - start >= step) windowStart - step else start
            val previousWindowEnd = if (windowStart - start >= step) windowEnd - step else start
            return@map Triple(
                IntRange(windowStart, windowEnd - 1),
                IntRange(previousWindowEnd, windowEnd - 1),
                IntRange(previousWindowStart, windowStart - 1)
            )
        }


<<<<<<< HEAD
    @Ignore("This takes way too long to be executed everytime")
=======
    //@Ignore("This takes way too long to be executed everytime")
>>>>>>> ee032121
    @Test
    fun `BPIC15_2f  - sweeping`() {
        val windowSize = 20
        val step = 1
        (getLogger("processm.experimental") as ch.qos.logback.classic.Logger).level = Level.WARN
        (getLogger("processm.miners") as ch.qos.logback.classic.Logger).level = Level.WARN
        val log = load("../xes-logs/BPIC15_2f.xes.gz").traces.toList()
        val hm = WindowingHeuristicMiner()
        for ((windowIndices, addIndices, removeIndices) in windowIndices(
            log.size - windowSize,
            windowSize,
            start = 0
        )) {
            val remove = log.subList(removeIndices.first, removeIndices.last + 1)
            val add = log.subList(addIndices.first, addIndices.last + 1)
            val test = log.subList(windowIndices.last, windowIndices.last + windowSize)
            hm.processDiff(Log(add.asSequence()), Log(remove.asSequence()))
//            val patrain = PerformanceAnalyzer(Log(train.asSequence()), hm.result, SkipSpecialForFree(StandardDistance()))
            val patest = PerformanceAnalyzer(Log(test.asSequence()), hm.result, SkipSpecialForFree(StandardDistance()))
//            println("@${windowIndices.first} train fitness=${patrain.fitness} test fitness=${patest.fitness} test prec=${patest.precision}")
            println("@${windowIndices.first} test fitness=${patest.fitness} test prec=${patest.precision}")
        }
    }

    @Test
    fun `BPIC15_2f  - h2 admissibility`() {
        val windowSize = 20
        val start = 156
        (getLogger("processm.experimental") as ch.qos.logback.classic.Logger).level = Level.WARN
        val log = load("../xes-logs/BPIC15_2f.xes.gz").traces.toList()
        val windowIndices = IntRange(start, start + windowSize - 1)
        val train = log.subList(windowIndices.first, windowIndices.last + 1)
        val test = log.subList(windowIndices.last, windowIndices.last + windowSize)
        val hm = WindowingHeuristicMiner()
        hm.processLog(Log(train.asSequence()))
        val patest =
            PerformanceAnalyzer(Log(test.asSequence()), hm.result, SkipSpecialForFree(StandardDistance()))
        println("@${windowIndices.first} test fitness=${patest.fitness} test prec=${patest.precision}")
    }

    @Test
    fun `BPIC15_2f  - h1 admissibility 3`() {
        val windowSize = 20
        val start = 209
        (getLogger("processm.experimental") as ch.qos.logback.classic.Logger).level = Level.WARN
        val log = load("../xes-logs/BPIC15_2f.xes.gz").traces.toList()
        val windowIndices = IntRange(start, start + windowSize - 1)
        val train = log.subList(windowIndices.first, windowIndices.last + 1)
        val test = log.subList(windowIndices.last + windowSize - 1, windowIndices.last + windowSize)
        val hm = WindowingHeuristicMiner()
        hm.processLog(Log(train.asSequence()))
        val patest =
            PerformanceAnalyzer(Log(test.asSequence()), hm.result, SkipSpecialForFree(StandardDistance()))
        //patest.computeOptimalAlignment(test[0], Integer.MAX_VALUE)
        println("@${windowIndices.first} test fitness=${patest.fitness} test prec=${patest.precision}")
    }

    @Test
    fun `BPIC15_2f  - 149`() {
        val windowSize = 20
        val step = 1
        (getLogger("processm.experimental") as ch.qos.logback.classic.Logger).level = Level.WARN
        val log = load("../xes-logs/BPIC15_2f.xes.gz").traces.toList()
        val hm = WindowingHeuristicMiner()
        for ((windowIndices, addIndices, removeIndices) in windowIndices(
            log.size - windowSize,
            windowSize,
            start = 0
        )) {
            val remove = log.subList(removeIndices.first, removeIndices.last + 1)
            val add = log.subList(addIndices.first, addIndices.last + 1)
            val test = log.subList(windowIndices.last, windowIndices.last + windowSize)
            hm.processDiff(Log(add.asSequence()), Log(remove.asSequence()))
//            val patrain = PerformanceAnalyzer(Log(train.asSequence()), hm.result, SkipSpecialForFree(StandardDistance()))
            if (windowIndices.first == 149) {
                val patest =
                    PerformanceAnalyzer(Log(test.asSequence()), hm.result, SkipSpecialForFree(StandardDistance()))
//            println("@${windowIndices.first} train fitness=${patrain.fitness} test fitness=${patest.fitness} test prec=${patest.precision}")
                println("@${windowIndices.first} test fitness=${patest.fitness} test prec=${patest.precision}")
                break
            }
        }
    }

    @Test
    fun `BPIC15_2f - random test`() {
        val windowSize = 20
        val step = 1
        (getLogger("processm.experimental") as ch.qos.logback.classic.Logger).level = Level.WARN
        val log = load("../xes-logs/BPIC15_2f.xes.gz").traces.toList()
        val hm = WindowingHeuristicMiner()
        for ((windowIndices, addIndices, removeIndices) in windowIndices(/*log.size-windowSize*/140,
            windowSize,
            start = 120
        )) {
            val remove = log.subList(removeIndices.first, removeIndices.last + 1)
            val add = log.subList(addIndices.first, addIndices.last + 1)
            val train = log.subList(windowIndices.first, windowIndices.last - 1)
            val test = log.subList(windowIndices.last, windowIndices.last + windowSize)
            hm.processDiff(Log(add.asSequence()), Log(remove.asSequence()))
            val patrain =
                PerformanceAnalyzer(Log(train.asSequence()), hm.result, SkipSpecialForFree(StandardDistance()))
            val patest = PerformanceAnalyzer(Log(test.asSequence()), hm.result, SkipSpecialForFree(StandardDistance()))
            println("@${windowIndices.first} train fitness=${patrain.fitness} test fitness=${patest.fitness} test prec=${patest.precision}")
            //@120 train fitness=1.0 test fitness=0.956140350877193 test prec=0.6208151382823871
            assertTrue(abs(patrain.fitness - 1.0) <= 0.01)
            assertTrue(abs(patest.fitness - 0.956) <= 0.01)
            assertTrue(abs(patest.precision - 0.621) <= 0.01)
            break
        }
    }

    /// This concerns processm.miners.heuristicminer.windowing.SingleReplayer.production
    @Test
    fun `BPIC15_2f - zero in denominator`() {
        val windowSize = 20
        (getLogger("processm.experimental") as ch.qos.logback.classic.Logger).level = Level.WARN
        val log = load("../xes-logs/BPIC15_2f.xes.gz").traces.toList()
        val hm = WindowingHeuristicMiner()
        for ((windowIndices, addIndices, removeIndices) in windowIndices(150, windowSize, start = 100)) {
            println("$windowIndices -> + $addIndices - $removeIndices")
            val remove = log.subList(removeIndices.first, removeIndices.last + 1)
            val add = log.subList(addIndices.first, addIndices.last + 1)
            hm.processDiff(Log(add.asSequence()), Log(remove.asSequence()))
        }
    }

    @Test
    fun `BPIC15_2f - h1 admissibility`() {
        val windowSize = 20
        (getLogger("processm.experimental") as ch.qos.logback.classic.Logger).level = Level.WARN
        val log = load("../xes-logs/BPIC15_2f.xes.gz").traces.toList()
        val hm = WindowingHeuristicMiner()
        val start = 92
        val train = log.subList(start, start + windowSize)
        val test = log.subList(start + 2 * windowSize - 1, start + 2 * windowSize)
        hm.processDiff(Log(train.asSequence()), Log(emptySequence()))
        //(getLogger("processm.experimental") as ch.qos.logback.classic.Logger).level = Level.TRACE
        val patest = PerformanceAnalyzer(Log(test.asSequence()), hm.result, SkipSpecialForFree(StandardDistance()))
        println("@$start test prec=${patest.precision}")
    }

    @Test
    fun `WHM - illegal diff`() {
        val windowSize = 20
        val step = 1
        (getLogger("processm.experimental") as ch.qos.logback.classic.Logger).level = Level.WARN
        val log = load("../xes-logs/BPIC15_2f.xes.gz").traces.toList()
        val hm = WindowingHeuristicMiner()
        assertThrows<IllegalStateException> {
            for (start in 0 until 113) {
                val remove =
                    if (start > windowSize) log.subList(start - windowSize - step, start - windowSize) else emptyList()
                val add = log.subList(start + windowSize - step, start + windowSize)
                hm.processDiff(Log(add.asSequence()), Log(remove.asSequence()))
            }
        }
    }

    @Ignore
    @Test
    fun `CoSeLoG_WABO_2`() {
        val log = load("../xes-logs/CoSeLoG_WABO_2.xes.gz")
        val offline = OfflineHeuristicMiner(
            bindingProvider = BestFirstBindingProvider(maxQueueSize = 100),
            longDistanceDependencyMiner = VoidLongDistanceDependencyMiner()
        )
        offline.processLog(log)
        println(offline.result)
        println()
        println(offline.result.splits.values.flatten().filter { it.dependencies.size >= 2 })
        println(offline.result.joins.values.flatten().filter { it.dependencies.size >= 2 })
        /*
        val pa = PerformanceAnalyzer(log, offline.result, SkipSpecialForFree(StandardDistance()))
        for((i, a) in pa.optimalAlignment.withIndex())
            println("$i -> ${a.cost}")
        println(pa.fcost)
        println(pa.fitness)
        println(pa.precision)
         */
    }

    @Ignore
    @Test
    fun `bpi_challenge_2017`() {
        val log = load("../xes-logs/bpi_challenge_2017.xes.gz")
        val offline = OfflineHeuristicMiner(
            bindingProvider = BestFirstBindingProvider(maxQueueSize = 100),
            longDistanceDependencyMiner = VoidLongDistanceDependencyMiner()
        )
        offline.processLog(log)
        println(offline.result)
    }


    @Ignore
    @Test
    fun `nasa-cev-complete-splitted`() {
        val fulllog = load("../xes-logs/nasa-cev-complete-splitted.xes.gz")
        val log = filterLog(fulllog)
        val offline = OfflineHeuristicMiner(
            bindingProvider = BestFirstBindingProvider(maxQueueSize = 100),
            longDistanceDependencyMiner = VoidLongDistanceDependencyMiner()
        )
        offline.processLog(log)
        println(offline.result)
        val pa = PerformanceAnalyzer(log, offline.result, SkipSpecialForFree(StandardDistance()))
        val bot = "⊥"
//        for((i, a) in pa.optimalAlignment.withIndex()) {
//            println("$i -> ${a.cost}")
////            for(step in a.alignment)
////                println("\t${step.event?.conceptName?:bot} -> ${step.activity?:bot}")
//        }
        println(pa.fitness)
        println(pa.precision)
    }

    @Ignore("Requires sampling")
    @Test
    fun `CoSeLoG_WABO_2 - windowing`() {
        (getLogger("processm.experimental") as ch.qos.logback.classic.Logger).level = Level.DEBUG
        val fulllog = load("../xes-logs/CoSeLoG_WABO_2.xes.gz")
        val log = filterLog(fulllog)
        val offline = WindowingHeuristicMiner()
        offline.processLog(log)
        println(offline.result)
        /*
        File("../gurobi/model.py").writeText(offline.result.toPython())
        assert(false)
         */
        val dst = object : SkipSpecialForFree(StandardDistance()) {
            override val maxAcceptableDistance: Double = 0.5
        }
        val partial = Log(log.traces.toList().subList(0, 1).asSequence())
        val pa = PerformanceAnalyzer(partial, offline.result, SkipSpecialForFree(StandardDistance()))
        val bot = "⊥"
//        for((i, a) in pa.optimalAlignment.withIndex()) {
//            println("$i -> ${a.cost}")
////            for(step in a.alignment)
////                println("\t${step.event?.conceptName?:bot} -> ${step.activity?:bot}")
//        }
//        println(pa.fitness)
        println(pa.precision)
    }
/*
    class TranslatingEvent(base:Event, cn:String?):Event() {
        override var conceptName: String? = cn
        override fun hashCode(): Int = Objects.hash(base, cn)
        override fun equals(other: Any?): Boolean {
            return super.equals(other)
        }
    }

    class Translator(val base:Sequence<Trace>):Sequence<Trace> {

        private val translations = HashMap<String, String>()
        private var ctr = 0
        private val alphabet = "abcdefghijklmnopqrstuvwxyz"

        override fun iterator(): Iterator<Trace> = base.map {translate(it)}.iterator()

        private fun translate(inp:Trace):Trace = Trace(inp.events.map { translate(it) })
        private fun translate(inp:Event):Event = TranslatingEvent(inp, translate(inp.conceptName))
        private fun translate(inp:String?):String? = if(inp!=null)
            translations.computeIfAbsent(inp) {
            var result = ""
            var i = ctr
            ctr++
            while(i != 0) {
                result += alphabet[i%alphabet.length]
                i/=alphabet.length
            }
            return@computeIfAbsent result
        } else null

    }
 */

    @Test
    fun `nasa-cev-complete-splitted - windowing`() {
        (getLogger("processm.experimental") as ch.qos.logback.classic.Logger).level = Level.INFO
        val log = filterLog(load("../xes-logs/nasa-cev-complete-splitted.xes.gz"))
        val offline = WindowingHeuristicMiner()
        offline.processLog(log)
        // dla pełnego logu test działa niecałe 5 min, dla pierwszych 500 traces poniżej minuty
        val partial = Log(log.traces.toList().subList(0, 500).asSequence())
        val pa = PerformanceAnalyzer(partial, offline.result, SkipSpecialForFree(StandardDistance()))
        val precision = pa.precision
        assertTrue(0.39 <= precision)
        assertTrue(precision <= 0.40)
    }

    @Ignore
    @Test
    fun `blah`() {
        val a1 = Node("a1")
        val a2 = Node("a2")
        val a3 = Node("a3")
        val b = Node("b")
        val c1 = Node("c1")
        val c2 = Node("c2")
        val c3 = Node("c3")
        val model = causalnet {
            start splits a1 + a2 + a3
            a1 splits b
            a2 splits b
            a3 splits b
            b splits c1 or c2 or c3
            c1 splits end
            c2 splits end
            c3 splits end
            start joins a1
            start joins a2
            start joins a3
            a1 or a2 or a3 join b
            b joins c1
            b joins c2
            b joins c3
            c1 + c2 + c3 join end
        }
//        println(model.toDanielJS("test"))
//        CausalNetVerifierImpl(model).validSequences.forEach { println(it.map { it.a }) }
    }

    fun logFromModel(model: CausalNet): Log {
        val tmp = CausalNetVerifier().verify(model).validLoopFreeSequences.map { seq -> seq.map { it.a } }
            .toSet()
        return Log(tmp.map { seq -> Trace(seq.asSequence().map { event(it.name) }) }.asSequence())
    }

    fun logFromString(text: String): Log =
        Log(
            text.split('\n')
                .map { line -> Trace(line.split(" ").filter { it.isNotEmpty() }.map { event(it) }.asSequence()) }
                .asSequence()
        )

    @Test
    fun `diamond of diamonds`() {
        val a = Node("a")
        val b1 = Node("b1")
        val c1 = Node("c1")
        val d1 = Node("d1")
        val e1 = Node("e1")
        val b2 = Node("b2")
        val c2 = Node("c2")
        val d2 = Node("d2")
        val e2 = Node("e2")
        val f = Node("f")
        val dodReference = causalnet {
            start = a
            end = f
            a splits b1 + b2
            b1 splits c1 + d1
            b2 splits c2 + d2
            c1 splits e1
            d1 splits e1
            c2 splits e2
            d2 splits e2
            e1 splits f
            e2 splits f
            a joins b1
            a joins b2
            b1 joins c1
            b1 joins d1
            b2 joins c2
            b2 joins d2
            c1 + d1 join e1
            c2 + d2 join e2
            e1 + e2 join f
        }
        val log = logFromModel(dodReference)
        println(PerformanceAnalyzer(log, dodReference).precision)
    }

    @Test
    fun `loops`() {
        val log = logFromString(
            """
            a b  e
            a b c  e
            a b c d e
            a b c d b  e
            a b c d b c  e
            a b c d b c d  e
        """.trimIndent()
        )
        val hm = WindowingHeuristicMiner()
        hm.processDiff(log, Log(emptySequence()))
        println(hm.result)
        val str = "a " + (0..100).joinToString(separator = " ") { "b c d" } + " e"
        println(str)
        val log2 = logFromString(str)
        //      (getLogger("processm.experimental") as ch.qos.logback.classic.Logger).level = Level.TRACE
        println(PerformanceAnalyzer(log2, hm.result, SkipSpecialForFree(StandardDistance())).precision)
    }

    private fun testPossible(model: CausalNet, maxSeqLen: Int = Int.MAX_VALUE, maxPrefixLen: Int = Int.MAX_VALUE) {
        val validSequences = CausalNetVerifierImpl(model)
            .computeSetOfValidSequences(false) { it.size < maxSeqLen }
            .map { it.map { it.a } }.toList()
        val prefix2possible = HashMapWithDefault<List<Node>, HashSet<Activity>>() { HashSet() }
        for (seq in validSequences) {
            for (i in 0 until min(seq.size, maxPrefixLen))
                prefix2possible[seq.subList(0, i)].add(seq[i])
        }
        println(validSequences)
        println(prefix2possible)
        val pa = PerformanceAnalyzer(Log(emptySequence()), model, SkipSpecialForFree(StandardDistance()))
        for ((prefix, expected) in prefix2possible.entries) {
            val actual = pa.possibleNext(listOf(prefix)).values.single()
            assertEquals(expected, actual, "prefix=$prefix expected=$expected actual=$actual")
        }
    }

    @Ignore(
        """This test is known to fail due to oversimplification in PerformanceAnalyzer (PA). 
|PA doesn't verify if there really exists a valid sequence, only the existence of a prefix, which may be impossible
|to complete into a valid sequence."""
    )
    @Test
    fun possible1() {
        val model = causalnet {
            start splits a + b or a + c or b + c
            a splits d or e
            b splits d or f
            c splits e or f
            d splits end
            e splits end
            f splits end
            start joins a
            start joins b
            start joins c
            a + b join d
            a + c join e
            b + c join f
            d or e or f join end
        }
        testPossible(model)
    }

    @Ignore("This test is known to fail due to non-complete search in PerformanceAnalyzer (PA). PA considers only some prefixes, not all.")
    @Test
    fun possible2() {
        val model = causalnet {
            start splits a
            a splits a + b or c
            b splits b or end
            c splits b
            start or a join a
            c or a + b join b
            a joins c
            b joins end
        }
        println(model)
        val s = model.start
        val pa = PerformanceAnalyzer(Log(emptySequence()), model, SkipSpecialForFree(StandardDistance()))
        assertEquals(setOf(a), pa.possibleNext(listOf(listOf(s))).values.single())
        assertEquals(setOf(a, c), pa.possibleNext(listOf(listOf(s, a))).values.single())
        assertEquals(setOf(a, c), pa.possibleNext(listOf(listOf(s, a, a))).values.single())
        assertEquals(setOf(b), pa.possibleNext(listOf(listOf(s, a, a, c))).values.single())
        assertEquals(setOf(b), pa.possibleNext(listOf(listOf(s, a, a, c, b))).values.single())
        assertEquals(setOf(model.end), pa.possibleNext(listOf(listOf(s, a, a, c, b, b))).values.single())
    }

    @Test
    fun possible3() {
        val a = List(3) { i -> Node("a$i") }
        val b = List(3) { i -> Node("b$i") }
        val c = List(3) { i -> Node("c$i") }
        val model = causalnet {
            start splits a[0] or a[1] or a[2] or a[0] + a[1] or a[0] + a[2] or a[1] + a[2] or a[0] + a[1] + a[2]
            a[0] splits b[0] or b[1] or b[2] or b[0] + b[1] or b[0] + b[2] or b[1] + b[2] or b[0] + b[1] + b[2]
            a[1] splits b[0] or b[1] or b[2] or b[0] + b[1] or b[0] + b[2] or b[1] + b[2] or b[0] + b[1] + b[2]
            a[2] splits b[0] or b[1] or b[2] or b[0] + b[1] or b[0] + b[2] or b[1] + b[2] or b[0] + b[1] + b[2]
            b[0] splits c[0] or c[1] or c[2] or c[0] + c[1] or c[0] + c[2] or c[1] + c[2] or c[0] + c[1] + c[2]
            b[1] splits c[0] or c[1] or c[2] or c[0] + c[1] or c[0] + c[2] or c[1] + c[2] or c[0] + c[1] + c[2]
            b[2] splits c[0] or c[1] or c[2] or c[0] + c[1] or c[0] + c[2] or c[1] + c[2] or c[0] + c[1] + c[2]
            c[0] splits end
            c[1] splits end
            c[2] splits end
            start joins a[0]
            start joins a[1]
            start joins a[2]
            a[0] or a[1] or a[2] or a[0] + a[1] or a[0] + a[2] or a[1] + a[2] or a[0] + a[1] + a[2] join b[0]
            a[0] or a[1] or a[2] or a[0] + a[1] or a[0] + a[2] or a[1] + a[2] or a[0] + a[1] + a[2] join b[1]
            a[0] or a[1] or a[2] or a[0] + a[1] or a[0] + a[2] or a[1] + a[2] or a[0] + a[1] + a[2] join b[2]
            b[0] or b[1] or b[2] or b[0] + b[1] or b[0] + b[2] or b[1] + b[2] or b[0] + b[1] + b[2] join c[0]
            b[0] or b[1] or b[2] or b[0] + b[1] or b[0] + b[2] or b[1] + b[2] or b[0] + b[1] + b[2] join c[1]
            b[0] or b[1] or b[2] or b[0] + b[1] or b[0] + b[2] or b[1] + b[2] or b[0] + b[1] + b[2] join c[2]
            c[0] or c[1] or c[2] or c[0] + c[1] or c[0] + c[2] or c[1] + c[2] or c[0] + c[1] + c[2] join end
        }
        val traces = sequenceOf<Trace>(
            trace(a[0], a[1], b[0], c[0], b[1], c[1])
        )
        val pa = PerformanceAnalyzer(Log(traces), model, SkipSpecialForFree(StandardDistance()))
        println(pa.precision)
        //pa.possibleNext(listOf(listOf(model.start, a[0], a[1])))
        //pa.replayWithSearch(listOf(model.start, a[0], a[1], c[0]))
    }

}<|MERGE_RESOLUTION|>--- conflicted
+++ resolved
@@ -612,11 +612,7 @@
         }
 
 
-<<<<<<< HEAD
-    @Ignore("This takes way too long to be executed everytime")
-=======
     //@Ignore("This takes way too long to be executed everytime")
->>>>>>> ee032121
     @Test
     fun `BPIC15_2f  - sweeping`() {
         val windowSize = 20

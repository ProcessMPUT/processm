<?xml version="1.0" encoding="UTF-8"?>
<project xmlns="http://maven.apache.org/POM/4.0.0" xmlns:xsi="http://www.w3.org/2001/XMLSchema-instance"
         xsi:schemaLocation="http://maven.apache.org/POM/4.0.0 http://maven.apache.org/maven-v4_0_0.xsd">

    <modelVersion>4.0.0</modelVersion>

    <parent>
        <groupId>processm</groupId>
        <artifactId>root</artifactId>
        <version>0.1-SNAPSHOT</version>
        <relativePath>../</relativePath>
    </parent>

    <artifactId>miners</artifactId>
    <packaging>jar</packaging>

    <name>ProcessM Miners</name>

    <dependencies>
        <dependency>
<<<<<<< HEAD
            <groupId>${parent.groupId}</groupId>
            <artifactId>core</artifactId>
            <version>${parent.version}</version>
        </dependency>
        <dependency>
            <groupId>org.junit.jupiter</groupId>
            <artifactId>junit-jupiter-params</artifactId>
            <version>${junit.jupiter.version}</version>
            <scope>test</scope>
        </dependency>

    </dependencies>

=======
            <groupId>processm</groupId>
            <artifactId>core</artifactId>
            <version>0.1-SNAPSHOT</version>
        </dependency>
    </dependencies>
>>>>>>> 1f5dafa7
</project><|MERGE_RESOLUTION|>--- conflicted
+++ resolved
@@ -18,7 +18,6 @@
 
     <dependencies>
         <dependency>
-<<<<<<< HEAD
             <groupId>${parent.groupId}</groupId>
             <artifactId>core</artifactId>
             <version>${parent.version}</version>
@@ -29,14 +28,5 @@
             <version>${junit.jupiter.version}</version>
             <scope>test</scope>
         </dependency>
-
     </dependencies>
-
-=======
-            <groupId>processm</groupId>
-            <artifactId>core</artifactId>
-            <version>0.1-SNAPSHOT</version>
-        </dependency>
-    </dependencies>
->>>>>>> 1f5dafa7
 </project>
package processm.miners

import jakarta.jms.MapMessage
import jakarta.jms.Message
<<<<<<< HEAD
import kotlinx.serialization.encodeToString
import kotlinx.serialization.json.Json
=======
import kotlinx.serialization.json.JsonObject
import kotlinx.serialization.json.JsonPrimitive
>>>>>>> 9ff687c0
import org.jetbrains.exposed.sql.Database
import org.jetbrains.exposed.sql.and
import org.jetbrains.exposed.sql.select
import org.quartz.*
import processm.core.communication.Producer
import processm.core.esb.AbstractJobService
import processm.core.esb.ServiceJob
import processm.core.log.hierarchical.DBHierarchicalXESInputStream
import processm.core.models.commons.ProcessModel
import processm.core.persistence.connection.DBCache
import processm.core.persistence.connection.transactionMain
import processm.core.querylanguage.Query
import processm.dbmodels.afterCommit
import processm.dbmodels.models.*
import processm.helpers.toUUID
import processm.logging.loggedScope
import processm.miners.causalnet.onlineminer.OnlineMiner
import processm.miners.processtree.inductiveminer.OnlineInductiveMiner
import java.time.Instant
import java.util.*

const val ALGORITHM_HEURISTIC_MINER = "urn:processm:miners/OnlineHeuristicMiner"
const val ALGORITHM_INDUCTIVE_MINER = "urn:processm:miners/OnlineInductiveMiner"

interface MinerJob<T : ProcessModel> : ServiceJob {
    fun minerFromURN(urn: String?): Miner = when (urn) {
        ALGORITHM_INDUCTIVE_MINER -> OnlineInductiveMiner()
        ALGORITHM_HEURISTIC_MINER, null -> OnlineMiner()
        else -> throw IllegalArgumentException("Unexpected type of miner: $urn.")
    }

    fun mine(component: WorkspaceComponent, stream: DBHierarchicalXESInputStream): T

    /**
     * Given the newly-mined [model] and the previous content of [WorkspaceComponents.customizationData] (in
     * [customizationData]) return the new value for the field.
     *
     * The default implementation returns [customizationData] without any changes
     */
    fun updateCustomizationData(model: T, customizationData: String?): String? = customizationData
    fun store(database: Database, model: T): String

    /**
     * @param id A value returned by [store]
     */
    fun delete(database: Database, id: String)

<<<<<<< HEAD
    companion object {
        private val producer = Producer()
    }

    abstract fun mine(component: WorkspaceComponent, stream: DBHierarchicalXESInputStream): T
    abstract fun store(database: Database, model: T): String
=======
    fun batchDelete(database: Database, component: WorkspaceComponent) {
        for (element in component.dataAsJsonObject()?.values.orEmpty())
            if (element is JsonPrimitive)
                delete(database, element.content)
    }
}
>>>>>>> 9ff687c0

abstract class CalcJob<T : ProcessModel> : MinerJob<T> {
    override fun execute(context: JobExecutionContext): Unit = loggedScope { logger ->
        val id = requireNotNull(context.jobDetail.key.name?.toUUID())

        logger.debug("Calculating model for component $id...")
        transactionMain {
            val component = WorkspaceComponent.findById(id)
            if (component === null) {
                logger.error("Component with id $id is not found.")
                return@transactionMain
            }
            val database = DBCache.get(component.dataStoreId.toString()).database

            if (component.userLastModified.isAfter(component.dataLastModified ?: Instant.MIN)) {
                batchDelete(database, component)
                component.data = null
            }

            try {
                val stream = DBHierarchicalXESInputStream(
                    component.dataStoreId.toString(),
                    Query(component.query),
                    false
                )
                val version = stream.readVersion()
                val previousData = component.dataAsJsonObject()
                if (previousData !== null) {
                    val mostRecentVersion = previousData.mostRecentVersion()
                    if (mostRecentVersion == null || (version !== null && mostRecentVersion >= version)) {
                        logger.debug(
                            "Component {} is already populated with data (most recent data in the component: {}, log version: {}), skipping",
                            id, mostRecentVersion, version
                        )
                        return@transactionMain
                    }
                }

                val model = mine(component, stream)
<<<<<<< HEAD
                val modelId = store(DBCache.get(component.dataStoreId.toString()).database, model)
                val previousData = component.dataAsObject ?: emptyArray<ComponentData>()
                val data = arrayOf(ComponentData(modelId, "")) + previousData
                component.data = Json.encodeToString(data)
=======
                val newData = previousData.orEmpty().toMutableMap().apply {
                    this[version.toString()] =
                        JsonPrimitive(store(database, model))
                }
                component.data = JsonObject(newData).toString()
>>>>>>> 9ff687c0
                component.dataLastModified = Instant.now()
                component.customizationData = updateCustomizationData(model, component.customizationData)
                component.lastError = null
                component.afterCommit {
                    component.triggerEvent(producer, DATA_CHANGE, DATA_CHANGE_MODEL)
                }
            } catch (e: Exception) {
                component.lastError = e.message
                logger.warn("Cannot calculate model for component with id $id.", e)
                component.afterCommit {
                    component.triggerEvent(producer, DATA_CHANGE, DATA_CHANGE_LAST_ERROR)
                }
            }

        }
    }
}


abstract class DeleteJob<T : ProcessModel> : MinerJob<T> {

    override fun execute(context: JobExecutionContext) = loggedScope { logger ->
        val id = requireNotNull(context.jobDetail.key.name?.toUUID())

        logger.debug("Deleting model for component $id...")

        transactionMain {
            val component = WorkspaceComponent.findById(id)
            if (component === null) {
                logger.error("Component with id $id is not found.")
                return@transactionMain
            }

            try {
<<<<<<< HEAD

                delete(
                    DBCache.get(component.dataStoreId.toString()).database,
                    component.dataAsObject?.firstOrNull()?.modelId
                        ?: throw NoSuchElementException("Model does not exist for component $id.")
                )

=======
                batchDelete(DBCache.get(component.dataStoreId.toString()).database, component)
>>>>>>> 9ff687c0
            } catch (e: Exception) {
                component.lastError = e.message
                logger.warn("Error deleting model for component with id $id.", e)
            }

            if (component.deleted) {
                logger.debug("Deleting component $id...")
                component.delete()
            }
        }
    }

}

/**
 * Base class for all miner services for process models.
 * @property componentType The type of the workspace component that the miner service corresponds to.
 * @property calcJob The class that performs actual mining in a miner-specific way.
 * @property deleteJob The class that deletes all permanently stored data corresponding to the component that is deleted.
 */
abstract class AbstractMinerService(
    schedulerConfig: String,
    private val componentType: ComponentTypeDto,
    private val calcJob: java.lang.Class<out CalcJob<*>>,
    private val deleteJob: java.lang.Class<out DeleteJob<*>>,
) : AbstractJobService(
    schedulerConfig,
    WORKSPACE_COMPONENTS_TOPIC,
    "$WORKSPACE_COMPONENT_TYPE = '$componentType'"
) {
    override fun loadJobs(): List<Pair<JobDetail, Trigger>> = loggedScope {
        val components = transactionMain {
            WorkspaceComponents.slice(WorkspaceComponents.id).select {
                WorkspaceComponents.componentType eq componentType.toString() and WorkspaceComponents.data.isNull()
            }.map { it[WorkspaceComponents.id].value }
        }
        return components.map { createJob(it, calcJob) }
    }

    override fun messageToJobs(message: Message): List<Pair<JobDetail, Trigger>> {
        require(message is MapMessage) { "Unrecognized message $message." }

        val type = ComponentTypeDto.byTypeNameInDatabase(message.getStringProperty(WORKSPACE_COMPONENT_TYPE))
        require(type == componentType) { "Expected $componentType, got $type." }

        val id = message.getString(WORKSPACE_COMPONENT_ID)
        val event = message.getStringProperty(WORKSPACE_COMPONENT_EVENT)

        return when (event) {
            CREATE_OR_UPDATE -> listOf(createJob(id.toUUID()!!, calcJob))
            DELETE -> listOf(createJob(id.toUUID()!!, deleteJob))
            DATA_CHANGE -> emptyList() // ignore
            else -> throw IllegalArgumentException("Unknown event type: $event.")
        }
    }

    /**
     * @param id of the workspace component
     * @param klass implementing the [Job] to run
     */
    private fun createJob(id: UUID, klass: java.lang.Class<out Job>): Pair<JobDetail, Trigger> = loggedScope {
        val job = JobBuilder
            .newJob(klass)
            .withIdentity(id.toString())
            .build()
        val trigger = TriggerBuilder
            .newTrigger()
            .withIdentity(id.toString())
            .startNow()
            .build()

        return job to trigger
    }
}<|MERGE_RESOLUTION|>--- conflicted
+++ resolved
@@ -2,13 +2,10 @@
 
 import jakarta.jms.MapMessage
 import jakarta.jms.Message
-<<<<<<< HEAD
+import kotlinx.serialization.json.JsonObject
+import kotlinx.serialization.json.JsonPrimitive
 import kotlinx.serialization.encodeToString
 import kotlinx.serialization.json.Json
-=======
-import kotlinx.serialization.json.JsonObject
-import kotlinx.serialization.json.JsonPrimitive
->>>>>>> 9ff687c0
 import org.jetbrains.exposed.sql.Database
 import org.jetbrains.exposed.sql.and
 import org.jetbrains.exposed.sql.select
@@ -56,23 +53,18 @@
      */
     fun delete(database: Database, id: String)
 
-<<<<<<< HEAD
-    companion object {
-        private val producer = Producer()
-    }
-
-    abstract fun mine(component: WorkspaceComponent, stream: DBHierarchicalXESInputStream): T
-    abstract fun store(database: Database, model: T): String
-=======
     fun batchDelete(database: Database, component: WorkspaceComponent) {
         for (element in component.dataAsJsonObject()?.values.orEmpty())
             if (element is JsonPrimitive)
                 delete(database, element.content)
     }
 }
->>>>>>> 9ff687c0
 
 abstract class CalcJob<T : ProcessModel> : MinerJob<T> {
+    companion object {
+        private val producer = Producer()
+    }
+
     override fun execute(context: JobExecutionContext): Unit = loggedScope { logger ->
         val id = requireNotNull(context.jobDetail.key.name?.toUUID())
 
@@ -110,18 +102,11 @@
                 }
 
                 val model = mine(component, stream)
-<<<<<<< HEAD
-                val modelId = store(DBCache.get(component.dataStoreId.toString()).database, model)
-                val previousData = component.dataAsObject ?: emptyArray<ComponentData>()
-                val data = arrayOf(ComponentData(modelId, "")) + previousData
-                component.data = Json.encodeToString(data)
-=======
                 val newData = previousData.orEmpty().toMutableMap().apply {
                     this[version.toString()] =
                         JsonPrimitive(store(database, model))
                 }
                 component.data = JsonObject(newData).toString()
->>>>>>> 9ff687c0
                 component.dataLastModified = Instant.now()
                 component.customizationData = updateCustomizationData(model, component.customizationData)
                 component.lastError = null
@@ -156,17 +141,7 @@
             }
 
             try {
-<<<<<<< HEAD
-
-                delete(
-                    DBCache.get(component.dataStoreId.toString()).database,
-                    component.dataAsObject?.firstOrNull()?.modelId
-                        ?: throw NoSuchElementException("Model does not exist for component $id.")
-                )
-
-=======
                 batchDelete(DBCache.get(component.dataStoreId.toString()).database, component)
->>>>>>> 9ff687c0
             } catch (e: Exception) {
                 component.lastError = e.message
                 logger.warn("Error deleting model for component with id $id.", e)

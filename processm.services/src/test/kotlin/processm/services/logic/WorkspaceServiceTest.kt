package processm.services.logic

import io.mockk.*
import org.jetbrains.exposed.sql.and
import org.jetbrains.exposed.sql.select
<<<<<<< HEAD
import org.junit.Before
import org.junit.jupiter.api.BeforeEach
import processm.core.communication.Producer
=======
>>>>>>> 32e36e04
import processm.core.models.causalnet.DBSerializer
import processm.core.models.causalnet.MutableCausalNet
import processm.core.persistence.connection.DBCache
import processm.dbmodels.models.*
import java.util.*
import kotlin.test.*

class WorkspaceServiceTest : ServiceTestBase() {
<<<<<<< HEAD
    private lateinit var producer: Producer
    private lateinit var accountService: AccountService
    private lateinit var workspaceService: WorkspaceService

    @Before
    @BeforeEach
    override fun setUp() {
        super.setUp()
        producer = mockk()
        accountService = mockk()
        workspaceService = WorkspaceService(accountService, producer)
=======
    @BeforeTest
    fun setUp() {
        accountServiceMock = mockk()
        workspaceService = WorkspaceService(accountServiceMock)
>>>>>>> 32e36e04
    }

    @Test
    fun `returns all user workspaces in the organization`(): Unit = withCleanTables(
        Users, UserGroups,
        Workspaces, Organizations,
        UserGroupWithWorkspaces, UsersInGroups
    ) {
        val userGroupId = createGroup()
        val otherUserGroupId = createGroup()
        val userId = createUser(privateGroupId = userGroupId.value)
        val workspaceId1 = createWorkspace("Workspace1")
        val workspaceId2 = createWorkspace("Workspace2")
        val workspaceId3 = createWorkspace("Workspace3")
        val workspaceId4 = createWorkspace("Workspace4")
        val organizationId = createOrganization()
        attachUserGroupToWorkspace(userGroupId.value, workspaceId1.value, organizationId.value)
        attachUserGroupToWorkspace(userGroupId.value, workspaceId2.value)
        attachUserGroupToWorkspace(userGroupId.value, workspaceId3.value, organizationId.value)
        attachUserGroupToWorkspace(otherUserGroupId.value, workspaceId4.value, organizationId.value)

        val userWorkspaces = workspaceService.getUserWorkspaces(userId.value, organizationId.value)

        assertEquals(2, userWorkspaces.size)
        assertTrue { userWorkspaces.any { it.name == "Workspace1" } }
        assertTrue { userWorkspaces.any { it.name == "Workspace3" } }
    }

    @Test
    fun `successful user workspace creation returns`(): Unit = withCleanTables(
        Users, UserGroups,
        Workspaces, Organizations,
        UserGroupWithWorkspaces, UsersInGroups
    ) {
        val userGroupId = createGroup()
        val userId = createUser(privateGroupId = userGroupId.value)
        val organizationId = createOrganization()
        every { accountService.getAccountDetails(userId.value) } returns mockk {
            every { privateGroup.id } returns userGroupId.value
        }

        val workspaceId = workspaceService.createWorkspace("Workspace1", userId.value, organizationId.value)

        assertTrue { Workspaces.select { Workspaces.id eq workspaceId and (Workspaces.name eq "Workspace1") }.any() }
        assertTrue {
            UserGroupWithWorkspaces.select { UserGroupWithWorkspaces.workspaceId eq workspaceId and (UserGroupWithWorkspaces.userGroupId eq userGroupId) and (UserGroupWithWorkspaces.organizationId eq organizationId) }
                .any()
        }
    }

    @Test
    fun `successful user workspace removal returns true`(): Unit = withCleanTables(
        Users, UserGroups,
        Workspaces, Organizations,
        UserGroupWithWorkspaces, UsersInGroups
    ) {
        val userGroupId = createGroup(groupRole = GroupRoleDto.Writer)
        val userId = createUser(privateGroupId = userGroupId.value)
        val workspaceId = createWorkspace("Workspace1")
        val organizationId = createOrganization()
        attachUserGroupToWorkspace(userGroupId.value, workspaceId.value, organizationId.value)

        assertTrue { workspaceService.removeWorkspace(workspaceId.value, userId.value, organizationId.value) }
        assertTrue { Workspaces.select { Workspaces.id eq workspaceId }.empty() }
    }

    @Test
    fun `user workspace removal fails if user has insufficient permissions`(): Unit = withCleanTables(
        Users, UserGroups,
        Workspaces, Organizations,
        UserGroupWithWorkspaces, UsersInGroups
    ) {
        val userGroupId = createGroup(groupRole = GroupRoleDto.Reader)
        val userId = createUser(privateGroupId = userGroupId.value)
        val workspaceId = createWorkspace("Workspace1")
        val organizationId = createOrganization()
        attachUserGroupToWorkspace(userGroupId.value, workspaceId.value, organizationId.value)

        val exception =
            assertFailsWith<ValidationException>("The specified workspace does not exist or the user has insufficient permissions to it") {
                workspaceService.removeWorkspace(workspaceId.value, userId.value, organizationId.value)
            }
        assertEquals(ValidationException.Reason.ResourceNotFound, exception.reason)
        assertTrue { Workspaces.select { Workspaces.id eq workspaceId }.any() }
    }

    @Test
    fun `user workspace removal fails if workspace does not exist`(): Unit = withCleanTables(
        Users, UserGroups,
        Workspaces, Organizations,
        UserGroupWithWorkspaces, UsersInGroups
    ) {
        val workspaceId = createWorkspace("Workspace1")

        val exception =
            assertFailsWith<ValidationException>("The specified workspace does not exist or the user has insufficient permissions to it") {
                workspaceService.removeWorkspace(UUID.randomUUID(), UUID.randomUUID(), UUID.randomUUID())
            }
        assertEquals(ValidationException.Reason.ResourceNotFound, exception.reason)
        assertTrue { Workspaces.select { Workspaces.id eq workspaceId }.any() }
    }

    @Test
    fun `returns all user workspace components`(): Unit = withCleanTables(
        Organizations, Users, UserGroups, UsersInGroups,
        WorkspaceComponents,
        Workspaces
    ) {
        val organizationId = createOrganization()
        val groupId = createGroup(groupRole = GroupRoleDto.Writer)
        val userId = createUser(privateGroupId = groupId.value)
        val workspaceId1 = createWorkspace("Workspace1")
        attachUserGroupToWorkspace(groupId.value, workspaceId1.value, organizationId.value)
        val workspaceId2 = createWorkspace("Workspace2")
        val componentId1 =
            createWorkspaceComponent("Component1", workspaceId1.value, componentType = ComponentTypeDto.Kpi)
        val componentId2 =
            createWorkspaceComponent("Component2", workspaceId2.value, componentType = ComponentTypeDto.Kpi)
        val componentId3 =
            createWorkspaceComponent("Component3", workspaceId1.value, componentType = ComponentTypeDto.Kpi)

        val workspaceComponents =
            workspaceService.getWorkspaceComponents(workspaceId1.value, userId.value, organizationId.value)

        assertEquals(2, workspaceComponents.size)
        assertTrue { workspaceComponents.any { it.id.value == componentId1.value } }
        assertTrue { workspaceComponents.any { it.id.value == componentId3.value } }
    }

    @Test
    fun `returns all user workspace components including invalid`(): Unit = withCleanTables(
        Organizations, Users, UserGroups, UsersInGroups,
        WorkspaceComponents,
        Workspaces
    ) {
        val organizationId = createOrganization()
        val groupId = createGroup(groupRole = GroupRoleDto.Writer)
        val userId = createUser(privateGroupId = groupId.value)
        val dataStoreId = createDataStore(organizationId.value)
        val workspaceId = createWorkspace("Workspace1")
        val componentId = DBSerializer.insert(DBCache.get(dataStoreId.value.toString()).database, MutableCausalNet())
        attachUserGroupToWorkspace(groupId.value, workspaceId.value, organizationId.value)
        val componentWithInvalidData =
            createWorkspaceComponent("Cmp1", workspaceId.value, componentType = ComponentTypeDto.CausalNet, data = "-1")
        val componentWithExistingId = createWorkspaceComponent(
            "Component2",
            workspaceId.value,
            componentType = ComponentTypeDto.CausalNet,
            data = componentId.toString()
        )

        val workspaceComponents =
            workspaceService.getWorkspaceComponents(workspaceId.value, userId.value, organizationId.value)

        assertEquals(2, workspaceComponents.size)
        assertTrue { workspaceComponents.any { it.id.value == componentWithExistingId.value } }
    }

    @Test
    fun `successful workspace component update returns`(): Unit = withCleanTables(
        Organizations, Users, UserGroups, UsersInGroups,
        WorkspaceComponents,
        Workspaces
    ) {
        val organizationId = createOrganization()
        val groupId = createGroup(groupRole = GroupRoleDto.Writer)
        val userId = createUser(privateGroupId = groupId.value)
        val workspaceId = createWorkspace("Workspace1")
        attachUserGroupToWorkspace(groupId.value, workspaceId.value, organizationId.value)
        val componentId =
            createWorkspaceComponent("Component1", workspaceId.value, componentType = ComponentTypeDto.CausalNet)
        val newComponentName = "newName"
        val newComponentType = ComponentTypeDto.Kpi
        val newComponentCustomizationData = """{"data":"new"}"""
        val newDataQuery = "new query"
        val newDataStore = UUID.randomUUID()
        every { producer.produce(any(), any()) } just runs

        workspaceService.addOrUpdateWorkspaceComponent(
            componentId.value,
            workspaceId.value,
            userId.value,
            organizationId.value,
            newComponentName,
            newDataQuery,
            newDataStore,
            newComponentType,
            newComponentCustomizationData
        )

        assertTrue {
            WorkspaceComponents.select {
                WorkspaceComponents.id eq componentId and
                        (WorkspaceComponents.name eq newComponentName) and
                        (WorkspaceComponents.query eq newDataQuery) and
                        (WorkspaceComponents.componentType eq newComponentType.typeName) and
                        (WorkspaceComponents.customizationData eq newComponentCustomizationData)
            }.any()
        }
    }

    @Test
    fun `skips workspace component field update if new value is null`(): Unit = withCleanTables(
        Organizations, Users, UserGroups, UsersInGroups,
        WorkspaceComponents,
        Workspaces
    ) {
        val oldComponentName = "oldName"
        val oldComponentType = ComponentTypeDto.Kpi
        val oldComponentCustomizationData = """{"data":"new"}"""
        val oldDataQuery = "query"
        val organizationId = createOrganization()
        val groupId = createGroup(groupRole = GroupRoleDto.Writer)
        val userId = createUser(privateGroupId = groupId.value)
        val workspaceId = createWorkspace("Workspace1")
        attachUserGroupToWorkspace(groupId.value, workspaceId.value, organizationId.value)
        val componentId = createWorkspaceComponent(
            oldComponentName,
            workspaceId.value,
            query = oldDataQuery,
            componentType = oldComponentType,
            customizationData = oldComponentCustomizationData
        )
        every { producer.produce(any(), any()) } just runs

        workspaceService.addOrUpdateWorkspaceComponent(
            componentId.value,
            workspaceId.value,
            userId.value,
            organizationId.value,
            name = null,
            query = null,
            dataStore = null,
            componentType = null,
            customizationData = null
        )

        assertTrue {
            WorkspaceComponents.select {
                WorkspaceComponents.id eq componentId and
                        (WorkspaceComponents.name eq oldComponentName) and
                        (WorkspaceComponents.query eq oldDataQuery) and
                        (WorkspaceComponents.componentType eq oldComponentType.typeName) and
                        (WorkspaceComponents.customizationData eq oldComponentCustomizationData)
            }.any()
        }
    }

    @Test
    fun `workspace component field update fails if user has insufficient permissions`(): Unit = withCleanTables(
        Organizations, Users, UserGroups, UsersInGroups,
        WorkspaceComponents,
        Workspaces
    ) {
        val oldComponentName = "oldName"
        val oldComponentType = ComponentTypeDto.Kpi
        val oldComponentCustomizationData = """{"data":"new"}"""
        val oldDataQuery = "query"
        val organizationId = createOrganization()
        val groupId = createGroup(groupRole = GroupRoleDto.Reader)
        val userId = createUser(privateGroupId = groupId.value)
        val workspaceId = createWorkspace("Workspace1")
        attachUserGroupToWorkspace(groupId.value, workspaceId.value, organizationId.value)
        val componentId = createWorkspaceComponent(
            oldComponentName,
            workspaceId.value,
            query = oldDataQuery,
            componentType = oldComponentType,
            customizationData = oldComponentCustomizationData
        )

        val exception =
            assertFailsWith<ValidationException>("The specified workspace component does not exist or the user has insufficient permissions to it") {
                workspaceService.addOrUpdateWorkspaceComponent(
                    componentId.value,
                    workspaceId.value,
                    userId.value,
                    organizationId.value,
                    name = null,
                    query = null,
                    dataStore = null,
                    componentType = null,
                    customizationData = null
                )
            }
        assertEquals(ValidationException.Reason.ResourceNotFound, exception.reason)
    }

    @Test
    fun `creates workspace component if the component does not exist`(): Unit = withCleanTables(
        Organizations, Users, UserGroups, UsersInGroups,
        WorkspaceComponents,
        Workspaces
    ) {
        val componentId = UUID.randomUUID();
        val componentName = "oldName"
        val componentType = ComponentTypeDto.Kpi
        val componentCustomizationData = """{"data":"new"}"""
        val dataQuery = "query"
        val dataStore = UUID.randomUUID()
        val organizationId = createOrganization()
        val groupId = createGroup(groupRole = GroupRoleDto.Writer)
        val userId = createUser(privateGroupId = groupId.value)
        val workspaceId = createWorkspace("Workspace1")
        attachUserGroupToWorkspace(groupId.value, workspaceId.value, organizationId.value)
        every { producer.produce(any(), any()) } just runs

        workspaceService.addOrUpdateWorkspaceComponent(
            componentId,
            workspaceId.value,
            userId.value,
            organizationId.value,
            name = componentName,
            query = dataQuery,
            dataStore = dataStore,
            componentType = componentType,
            customizationData = componentCustomizationData
        )

        assertTrue {
            WorkspaceComponents.select {
                WorkspaceComponents.id eq componentId and
                        (WorkspaceComponents.name eq componentName) and
                        (WorkspaceComponents.query eq dataQuery) and
                        (WorkspaceComponents.componentType eq componentType.typeName) and
                        (WorkspaceComponents.customizationData eq componentCustomizationData)
            }.any()
        }
    }

    @Test
    fun `removes workspace component if the component exists`(): Unit = withCleanTables(
        Organizations, Users, UserGroups, UsersInGroups,
        WorkspaceComponents,
        Workspaces
    ) {
        val organizationId = createOrganization()
        val groupId = createGroup(groupRole = GroupRoleDto.Writer)
        val userId = createUser(privateGroupId = groupId.value)
        val workspaceId = createWorkspace("Workspace1")
        val componentId = createWorkspaceComponent(componentWorkspaceId = workspaceId.value)
        attachUserGroupToWorkspace(groupId.value, workspaceId.value, organizationId.value)

        workspaceService.removeWorkspaceComponent(
            componentId.value,
            workspaceId.value,
            userId.value,
            organizationId.value
        )

        assertTrue {
            WorkspaceComponents.select {
                WorkspaceComponents.id eq componentId
            }.empty()
        }
    }

    @Test
    fun `component removal fails if user has insufficient permissions`(): Unit = withCleanTables(
        Organizations, Users, UserGroups, UsersInGroups,
        WorkspaceComponents,
        Workspaces
    ) {
        val organizationId = createOrganization()
        val groupId = createGroup(groupRole = GroupRoleDto.Reader)
        val userId = createUser(privateGroupId = groupId.value)
        val workspaceId = createWorkspace("Workspace1")
        val componentId = createWorkspaceComponent(componentWorkspaceId = workspaceId.value)

        val exception =
            assertFailsWith<ValidationException>("The specified workspace component does not exist or the user has insufficient permissions to it") {
                workspaceService.removeWorkspaceComponent(
                    componentId.value, workspaceId.value, userId.value, organizationId.value
                )
            }

        assertEquals(ValidationException.Reason.ResourceNotFound, exception.reason)
        assertTrue {
            WorkspaceComponents.select {
                WorkspaceComponents.id eq componentId
            }.any()
        }
    }

    @Test
    fun `component removal fails if the component does not exist`(): Unit = withCleanTables(
        Organizations, Users, UserGroups, UsersInGroups,
        WorkspaceComponents,
        Workspaces
    ) {
        val organizationId = createOrganization()
        val groupId = createGroup(groupRole = GroupRoleDto.Reader)
        val userId = createUser(privateGroupId = groupId.value)
        val workspaceId = createWorkspace("Workspace1")
        attachUserGroupToWorkspace(groupId.value, workspaceId.value, organizationId.value)

        val exception =
            assertFailsWith<ValidationException>("The specified workspace component does not exist or the user has insufficient permissions to it") {
                workspaceService.removeWorkspaceComponent(
                    UUID.randomUUID(), workspaceId.value, userId.value, organizationId.value
                )
            }

        assertEquals(ValidationException.Reason.ResourceNotFound, exception.reason)
    }
}<|MERGE_RESOLUTION|>--- conflicted
+++ resolved
@@ -3,12 +3,9 @@
 import io.mockk.*
 import org.jetbrains.exposed.sql.and
 import org.jetbrains.exposed.sql.select
-<<<<<<< HEAD
 import org.junit.Before
 import org.junit.jupiter.api.BeforeEach
 import processm.core.communication.Producer
-=======
->>>>>>> 32e36e04
 import processm.core.models.causalnet.DBSerializer
 import processm.core.models.causalnet.MutableCausalNet
 import processm.core.persistence.connection.DBCache
@@ -17,7 +14,6 @@
 import kotlin.test.*
 
 class WorkspaceServiceTest : ServiceTestBase() {
-<<<<<<< HEAD
     private lateinit var producer: Producer
     private lateinit var accountService: AccountService
     private lateinit var workspaceService: WorkspaceService
@@ -29,12 +25,6 @@
         producer = mockk()
         accountService = mockk()
         workspaceService = WorkspaceService(accountService, producer)
-=======
-    @BeforeTest
-    fun setUp() {
-        accountServiceMock = mockk()
-        workspaceService = WorkspaceService(accountServiceMock)
->>>>>>> 32e36e04
     }
 
     @Test

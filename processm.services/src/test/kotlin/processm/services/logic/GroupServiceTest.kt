package processm.services.logic

import org.jetbrains.exposed.dao.id.EntityID
import org.jetbrains.exposed.sql.and
import org.jetbrains.exposed.sql.select
import org.junit.jupiter.api.assertDoesNotThrow
import org.junit.jupiter.api.assertThrows
import processm.dbmodels.models.*
<<<<<<< HEAD
=======
import processm.dbmodels.urn
>>>>>>> b4724cbb
import java.util.*
import kotlin.test.*

class GroupServiceTest : ServiceTestBase() {
    @Test
    fun `attachment of user to group throws if nonexistent user`(): Unit = withCleanTables(
        AccessControlList, Groups, Users
    ) {
        val groupId = createGroup()
        val userId = UUID.randomUUID()

        val exception = assertFailsWith<ValidationException>("Specified user or organization does not exist") {
            groupService.attachUserToGroup(userId, groupId.value)
        }

        assertEquals(Reason.ResourceNotFound, exception.reason)
    }

    @Test
    fun `attachment of user to group throws if nonexistent group`(): Unit = withCleanTables(
        AccessControlList, Groups, Users
    ) {
        val groupId = UUID.randomUUID()
        val userId = createUser().id.value

        val exception = assertFailsWith<ValidationException>("Specified user or organization does not exist") {
            groupService.attachUserToGroup(userId, groupId)
        }

        assertEquals(Reason.ResourceNotFound, exception.reason)
    }

    @Test
    fun `attachment of already attached user to group returns`(): Unit = withCleanTables(
        AccessControlList, Groups, Users
    ) {
        val groupId = createGroup().value
        val userId = createUser().id.value

        assertDoesNotThrow { groupService.attachUserToGroup(userId, groupId) }
        assertDoesNotThrow { groupService.attachUserToGroup(userId, groupId) }

        assertEquals(
            1,
            UsersInGroups.select { UsersInGroups.userId eq userId and (UsersInGroups.groupId eq groupId) }.count()
        )
    }

    @Test
    fun `successful attachment of user to group returns`(): Unit = withCleanTables(
        AccessControlList, Groups, Users
    ) {
        val groupId = createGroup().value
        val userId = createUser().id.value

        assertDoesNotThrow { groupService.attachUserToGroup(userId, groupId) }

        assertTrue {
            UsersInGroups.select { UsersInGroups.userId eq userId and (UsersInGroups.groupId eq groupId) }.any()
        }
    }

    @Test
    fun `getting specified group throws if nonexistent group`(): Unit = withCleanTables(AccessControlList, Groups) {
        val exception = assertFailsWith<ValidationException>("Specified group does not exist") {
            groupService.getGroup(UUID.randomUUID())
        }

        assertEquals(Reason.ResourceNotFound, exception.reason)
    }

    @Test
    fun `getting specified group returns`(): Unit = withCleanTables(AccessControlList, Groups) {
        val groupId = createGroup(name = "Group1")

        val group = assertNotNull(groupService.getGroup(groupId.value))

        assertEquals("Group1", group.name)
    }

    @Test
    fun `getting subgroups throws if nonexistent group`(): Unit = withCleanTables(AccessControlList, Groups) {
        val exception = assertFailsWith<ValidationException>("Specified group does not exist") {
            groupService.getSubgroups(UUID.randomUUID())
        }

        assertEquals(Reason.ResourceNotFound, exception.reason)
    }

    @Test
    fun `getting subgroups returns`(): Unit = withCleanTables(AccessControlList, Groups) {
        val groupId1 = createGroup(name = "Group1")
        val groupId2 = createGroup(name = "Group2")
        val subgroupId1 = createGroup(name = "Subgroup1", parentGroupId = groupId1.value)
        val subgroupId3 = createGroup(name = "Subgroup3", parentGroupId = groupId1.value)
        createGroup(name = "Subgroup2", parentGroupId = groupId2.value)

        val subgroups = assertNotNull(groupService.getSubgroups(groupId1.value))

        assertEquals(2, subgroups.count())
        assertTrue { subgroups.any { it.id.value == subgroupId1.value && it.name == "Subgroup1" } }
        assertTrue { subgroups.any { it.id.value == subgroupId3.value && it.name == "Subgroup3" } }
    }

    @Test
    fun `getting root group id throws if nonexistent group`() = withCleanTables(AccessControlList, Groups) {
        val exception = assertFailsWith<ValidationException>("The specified group does not exist") {
            groupService.getRootGroupId(UUID.randomUUID())
        }

        assertEquals(Reason.ResourceNotFound, exception.reason)
    }

    @Test
    fun `getting root group id returns the same group if parent`() = withCleanTables(AccessControlList, Groups) {
        val groupId = createGroup(name = "Group")

        val rootGroupId = groupService.getRootGroupId(groupId.value)

        assertEquals(groupId.value, rootGroupId)
    }

    @Test
    fun `getting root group id returns`() = withCleanTables(AccessControlList, Groups) {
        val groupId1 = createGroup(name = "Group1")
        val groupId2 = createGroup(name = "Group2", parentGroupId = groupId1.value)
        val groupId3 = createGroup(name = "Group3", parentGroupId = groupId2.value)

        val rootGroupId = groupService.getRootGroupId(groupId3.value)

        assertEquals(groupId1.value, rootGroupId)
    }

    @Test
    fun `cannot deatch user from their implicit group`(): Unit =
        withCleanTables(AccessControlList, UsersInGroups, Users, Groups) {
            val user = createUser()
            assertThrows<ValidationException> {
                groupService.detachUserFromGroup(user.id.value, user.privateGroup.id.value)
            }
        }

    @Test
    fun `cannot detach user from a shared group`(): Unit =
        withCleanTables(AccessControlList, UsersInGroups, Users, Groups, Organizations) {
            val org = createOrganization()
            val user = createUser(organizationId = org.id.value)
            assertThrows<ValidationException> {
                groupService.detachUserFromGroup(user.id.value, org.sharedGroup.id.value)
            }
        }
<<<<<<< HEAD
=======

    @Test
    fun `getSoleOwnershipURNs - user is the sole owner of two workspaces`(): Unit =
        withCleanTables(AccessControlList, Groups, UsersInGroups, Workspaces) {
            val org = createOrganization().id.value
            val user = createUser(organizationId = org)
            val w1 = EntityID(createWorkspace("W1", user.id.value, org), Workspaces).urn
            val w2 = EntityID(createWorkspace("W2", user.id.value, org), Workspaces).urn
            with(groupService.getSoleOwnershipURNs(user.privateGroup.id.value)) {
                assertEquals(2, size)
                assertTrue { w1 in this }
                assertTrue { w2 in this }
            }
        }

    @Test
    fun `getSoleOwnershipURNs - user shares the ownership of one of two workspaces with a group`(): Unit =
        withCleanTables(AccessControlList, Groups, UsersInGroups, Workspaces) {
            val org = createOrganization().id.value
            val user = createUser(organizationId = org)
            val group = createGroup().value
            val w1 = EntityID(createWorkspace("W1", user.id.value, org), Workspaces).urn
            val w2 = EntityID(createWorkspace("W2", user.id.value, org), Workspaces).urn
            aclService.addEntry(w1, group, RoleType.Owner)
            with(groupService.getSoleOwnershipURNs(user.privateGroup.id.value)) {
                assertEquals(1, size)
                assertTrue { w1 !in this }
                assertTrue { w2 in this }
            }
            with(groupService.getSoleOwnershipURNs(group)) {
                assertTrue { isEmpty() }
            }
        }

    @Test
    fun `getSoleOwnershipURNs - user is the sole owner of two workspaces but there's a reader`(): Unit =
        withCleanTables(AccessControlList, Groups, UsersInGroups, Workspaces) {
            val org = createOrganization().id.value
            val user = createUser(organizationId = org)
            val group = createGroup().value
            val w1 = EntityID(createWorkspace("W1", user.id.value, org), Workspaces).urn
            val w2 = EntityID(createWorkspace("W2", user.id.value, org), Workspaces).urn
            aclService.addEntry(w1, group, RoleType.Reader)
            with(groupService.getSoleOwnershipURNs(user.privateGroup.id.value)) {
                assertEquals(2, size)
                assertTrue { w1 in this }
                assertTrue { w2 in this }
            }
            with(groupService.getSoleOwnershipURNs(group)) {
                assertTrue { isEmpty() }
            }
        }

    @Test
    fun `getSoleOwnershipURNs - user owns one workspace, group owns another workspace, both can read both`(): Unit =
        withCleanTables(AccessControlList, Groups, UsersInGroups, Workspaces) {
            val org = createOrganization().id.value
            val user = createUser(organizationId = org)
            val group = createGroup().value
            val w1 = EntityID(createWorkspace("W1", user.id.value, org), Workspaces).urn
            val w2 = EntityID(createWorkspace("W2", user.id.value, org), Workspaces).urn
            aclService.addEntry(w1, group, RoleType.Owner)
            aclService.removeEntry(w1, user.privateGroup.id.value)
            aclService.addEntry(w2, group, RoleType.Reader)
            aclService.addEntry(w1, user.privateGroup.id.value, RoleType.Reader)
            with(groupService.getSoleOwnershipURNs(user.privateGroup.id.value)) {
                assertEquals(1, size)
                assertTrue { w1 !in this }
                assertTrue { w2 in this }
            }
            with(groupService.getSoleOwnershipURNs(group)) {
                assertEquals(1, size)
                assertTrue { w1 in this }
                assertTrue { w2 !in this }
            }
        }

    @Test
    fun `remove does not removes dangling objects`(): Unit =
        withCleanTables(AccessControlList, Groups, UsersInGroups, Workspaces) {
            val org = createOrganization().id.value
            val user = createUser(organizationId = org)
            val group = createGroup(organizationId = org).value
            val w1 = createWorkspace("W1", user.id.value, org)
            val w2 = createWorkspace("W2", user.id.value, org)
            val urn1 = EntityID(w1, Workspaces).urn
            val urn2 = EntityID(w2, Workspaces).urn
            aclService.addEntry(urn1, group, RoleType.Owner)
            aclService.removeEntry(urn1, user.privateGroup.id.value)
            aclService.addEntry(urn2, group, RoleType.Reader)
            aclService.addEntry(urn1, user.privateGroup.id.value, RoleType.Reader)
            try {
                groupService.remove(group)
                assertFalse(true)
            } catch (e: ValidationException) {
                assertEquals(Reason.UnprocessableResource, e.reason)
            }
            assertFalse { aclService.getEntries(urn1).isEmpty() }
            assertFalse { Workspaces.select { (Workspaces.id eq w1) and (Workspaces.deleted eq false) }.empty() }
            assertEquals(group, groupService.getGroup(group).id.value)
        }

    @Test
    fun `remove succeeds if there are no dangling objects`(): Unit =
        withCleanTables(AccessControlList, Groups, UsersInGroups, Workspaces) {
            val org = createOrganization().id.value
            val user = createUser(organizationId = org)
            val group = createGroup(organizationId = org).value
            val w1 = createWorkspace("W1", user.id.value, org)
            val w2 = createWorkspace("W2", user.id.value, org)
            val urn1 = EntityID(w1, Workspaces).urn
            val urn2 = EntityID(w2, Workspaces).urn
            aclService.addEntry(urn1, group, RoleType.Owner)
            aclService.removeEntry(urn1, user.privateGroup.id.value)
            aclService.addEntry(urn2, group, RoleType.Reader)
            aclService.addEntry(urn1, user.privateGroup.id.value, RoleType.Reader)
            workspaceService.remove(w1)
            assertEquals(group, groupService.getGroup(group).id.value)
            groupService.remove(group)
            assertThrows<ValidationException> { groupService.getGroup(group) }
        }
>>>>>>> b4724cbb
}<|MERGE_RESOLUTION|>--- conflicted
+++ resolved
@@ -6,10 +6,7 @@
 import org.junit.jupiter.api.assertDoesNotThrow
 import org.junit.jupiter.api.assertThrows
 import processm.dbmodels.models.*
-<<<<<<< HEAD
-=======
 import processm.dbmodels.urn
->>>>>>> b4724cbb
 import java.util.*
 import kotlin.test.*
 
@@ -161,8 +158,6 @@
                 groupService.detachUserFromGroup(user.id.value, org.sharedGroup.id.value)
             }
         }
-<<<<<<< HEAD
-=======
 
     @Test
     fun `getSoleOwnershipURNs - user is the sole owner of two workspaces`(): Unit =
@@ -284,5 +279,4 @@
             groupService.remove(group)
             assertThrows<ValidationException> { groupService.getGroup(group) }
         }
->>>>>>> b4724cbb
 }
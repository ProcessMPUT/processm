package processm.services.logic

import io.mockk.MockKAnnotations
import io.mockk.mockkClass
import org.jetbrains.exposed.dao.id.EntityID
import org.jetbrains.exposed.sql.*
import org.jetbrains.exposed.sql.transactions.transaction
<<<<<<< HEAD
import org.junit.After
import org.junit.Before
import org.junit.jupiter.api.AfterEach
import org.junit.jupiter.api.BeforeEach
import org.koin.core.context.startKoin
import org.koin.core.context.stopKoin
import org.koin.dsl.module
import org.koin.test.KoinTest
import org.koin.test.mock.MockProvider
=======
import org.junit.jupiter.api.AfterAll
import org.junit.jupiter.api.BeforeAll
import processm.core.esb.Artemis
>>>>>>> 32e36e04
import processm.core.persistence.connection.DBCache
import processm.dbmodels.models.*
import java.time.LocalDateTime
import java.util.*

abstract class ServiceTestBase {
<<<<<<< HEAD
    // @Before causes the setUp() method to be called when running tests individually
    // @BeforeEach causes the setUp() method to be called before @ParameterizedTest tests
    @Before
    @BeforeEach
    open fun setUp() {
        MockKAnnotations.init(this, relaxUnitFun = true)
=======

    companion object {
        private lateinit var artemis: Artemis

        @JvmStatic
        @BeforeAll
        fun `start Artemis`() {
            artemis = Artemis()
            artemis.register()
            artemis.start()
        }

        @JvmStatic
        @AfterAll
        fun `unmock ETLConfiguration_notifyUsers`() {
            artemis.stop()
        }
>>>>>>> 32e36e04
    }

    protected fun <R> withCleanTables(vararg tables: Table, testLogic: Transaction.() -> R) =
        transaction(DBCache.getMainDBPool().database) {
            tables.forEach { it.deleteAll() }
            testLogic(this)
        }

    protected fun Transaction.createUser(
        userEmail: String = "user@example.com",
        passwordHash: String = "###",
        locale: String = "en_US",
        privateGroupId: UUID? = null
    ): EntityID<UUID> {
        val groupId = privateGroupId ?: createGroup(groupRole = GroupRoleDto.Owner, isImplicit = true).value

        val userId = Users.insertAndGetId {
            it[email] = userEmail
            it[password] = passwordHash
            it[Users.locale] = locale
            it[Users.privateGroupId] = EntityID(groupId, UserGroups)
        }

        attachUserToGroup(userId.value, groupId)

        return userId
    }

    protected fun Transaction.createOrganization(
        name: String = "Org1",
        isPrivate: Boolean = false,
        parentOrganizationId: UUID? = null,
        sharedGroupId: UUID? = null
    ): EntityID<UUID> {
        val groupId = sharedGroupId ?: createGroup(groupRole = GroupRoleDto.Reader, isImplicit = true).value

        return Organizations.insertAndGetId {
            it[this.name] = name
            it[this.isPrivate] = isPrivate
            it[this.parentOrganizationId] =
                if (parentOrganizationId != null) EntityID(parentOrganizationId, Organizations) else null
            it[this.sharedGroupId] = EntityID(groupId, UserGroups)
        }
    }

    protected fun createDataStore(
        organizationId: UUID,
        name: String = "DataStore#1",
        creationDate: LocalDateTime = LocalDateTime.now()
    ): EntityID<UUID> {
        return DataStores.insertAndGetId {
            it[DataStores.name] = name
            it[DataStores.creationDate] = creationDate
            it[DataStores.organizationId] = EntityID(organizationId, Organizations)
        }
    }

    protected fun Transaction.attachUserToOrganization(
        userId: UUID,
        organizationId: UUID,
        organizationRole: OrganizationRoleDto = OrganizationRoleDto.Reader
    ) =
        UsersRolesInOrganizations.insertAndGetId {
            it[UsersRolesInOrganizations.userId] = EntityID(userId, Users)
            it[UsersRolesInOrganizations.organizationId] = EntityID(organizationId, Organizations)
            it[roleId] = OrganizationRoles.getIdByName(organizationRole)
        }

    protected fun Transaction.createGroup(
        name: String = "Group1",
        parentGroupId: UUID? = null,
        groupRole: GroupRoleDto = GroupRoleDto.Reader,
        isImplicit: Boolean = false
    ) =
        UserGroups.insertAndGetId {
            it[this.name] = name
            it[this.parentGroupId] = if (parentGroupId != null) EntityID(parentGroupId, UserGroups) else null
            it[this.groupRoleId] = GroupRoles.getIdByName(groupRole)
            it[this.isImplicit] = isImplicit
        }

    protected fun Transaction.attachUserToGroup(userId: UUID, groupId: UUID) =
        UsersInGroups.insert {
            it[this.userId] = EntityID(userId, Users)
            it[this.groupId] = EntityID(groupId, UserGroups)
        }

    protected fun Transaction.createWorkspace(name: String = "Workspace1") =
        Workspaces.insertAndGetId {
            it[this.name] = name
        }

    protected fun Transaction.attachUserGroupToWorkspace(
        userGroupId: UUID,
        workspaceId: UUID,
        organizationId: UUID? = null
    ) =
        UserGroupWithWorkspaces.insertAndGetId {
            it[this.userGroupId] = EntityID(userGroupId, UserGroups)
            it[this.workspaceId] = EntityID(workspaceId, Workspaces)
            it[this.organizationId] = EntityID(organizationId ?: createOrganization().value, Organizations)
        }

    protected fun Transaction.createWorkspaceComponent(
        name: String = "Component1",
        componentWorkspaceId: UUID? = null,
        query: String = "SELECT ...",
        dataStore: UUID = UUID.randomUUID(),
        componentType: ComponentTypeDto = ComponentTypeDto.CausalNet,
        data: String? = null,
        customizationData: String = "{}"
    ): EntityID<UUID> {
        val workspaceId = componentWorkspaceId ?: createWorkspace().value

        return WorkspaceComponents.insertAndGetId {
            it[this.name] = name
            it[this.workspaceId] = EntityID(workspaceId, Workspaces)
            it[this.query] = query
            it[this.dataStoreId] = dataStore
            it[this.componentType] = componentType.typeName
            it[this.data] = data
            it[this.customizationData] = customizationData
        }
    }
}<|MERGE_RESOLUTION|>--- conflicted
+++ resolved
@@ -5,7 +5,6 @@
 import org.jetbrains.exposed.dao.id.EntityID
 import org.jetbrains.exposed.sql.*
 import org.jetbrains.exposed.sql.transactions.transaction
-<<<<<<< HEAD
 import org.junit.After
 import org.junit.Before
 import org.junit.jupiter.api.AfterEach
@@ -15,25 +14,22 @@
 import org.koin.dsl.module
 import org.koin.test.KoinTest
 import org.koin.test.mock.MockProvider
-=======
 import org.junit.jupiter.api.AfterAll
 import org.junit.jupiter.api.BeforeAll
 import processm.core.esb.Artemis
->>>>>>> 32e36e04
 import processm.core.persistence.connection.DBCache
 import processm.dbmodels.models.*
 import java.time.LocalDateTime
 import java.util.*
 
 abstract class ServiceTestBase {
-<<<<<<< HEAD
     // @Before causes the setUp() method to be called when running tests individually
     // @BeforeEach causes the setUp() method to be called before @ParameterizedTest tests
     @Before
     @BeforeEach
     open fun setUp() {
         MockKAnnotations.init(this, relaxUnitFun = true)
-=======
+    }
 
     companion object {
         private lateinit var artemis: Artemis
@@ -51,7 +47,6 @@
         fun `unmock ETLConfiguration_notifyUsers`() {
             artemis.stop()
         }
->>>>>>> 32e36e04
     }
 
     protected fun <R> withCleanTables(vararg tables: Table, testLogic: Transaction.() -> R) =

package processm.services.api

import com.google.common.reflect.TypeToken
import com.google.gson.GsonBuilder
import io.ktor.http.*
import io.ktor.server.config.*
import io.ktor.server.testing.*
import io.ktor.util.pipeline.*
import io.ktor.utils.io.*
import io.ktor.websocket.*
import io.mockk.*
import kotlinx.coroutines.channels.ReceiveChannel
import kotlinx.coroutines.channels.SendChannel
import kotlinx.coroutines.launch
import kotlinx.coroutines.runBlocking
import kotlinx.coroutines.yield
import org.jetbrains.exposed.dao.id.EntityID
import org.jetbrains.exposed.sql.Table
import org.junit.jupiter.api.TestInstance
import org.junit.jupiter.params.ParameterizedTest
import org.junit.jupiter.params.provider.MethodSource
import org.koin.test.KoinTest
import org.koin.test.mock.MockProvider
import org.koin.test.mock.declareMock
import processm.core.persistence.connection.transactionMain
import processm.dbmodels.models.Organizations
<<<<<<< HEAD
import processm.dbmodels.models.UserRoleInOrganization
=======
import processm.dbmodels.models.RoleType
>>>>>>> b4724cbb
import processm.dbmodels.models.Users
import processm.services.LocalDateTimeTypeAdapter
import processm.services.NonNullableTypeAdapterFactory
import processm.services.api.models.AuthenticationResult
import processm.services.api.models.OrganizationRole
import processm.services.apiModule
import processm.services.logic.*
import java.time.LocalDateTime
import java.util.*
import java.util.concurrent.ConcurrentHashMap
import java.util.stream.Stream
import kotlin.reflect.KClass
import kotlin.test.*

class ACLDSL {
    val entries = ArrayList<Triple<RoleType, Table, UUID>>()

    operator fun RoleType.times(other: Table) = this to other
    operator fun Pair<RoleType, Table>.times(other: UUID): ACLDSL {
        entries.add(Triple(this.first, this.second, other))
        return this@ACLDSL
    }

    operator fun ACLDSL.plus(acl: ACLDSL) = acl
}

fun acl(block: ACLDSL.() -> Unit): List<Triple<RoleType, Table, UUID>> = with(ACLDSL()) {
    block()
    return entries
}

@TestInstance(TestInstance.Lifecycle.PER_CLASS)
abstract class BaseApiTest : KoinTest {
    companion object {
        val gson by lazy {
            // TODO: replace GSON with kotlinx/serialization
            val gsonBuilder = GsonBuilder()
            // Correctly serialize/deserialize LocalDateTime
            gsonBuilder.registerTypeAdapter(LocalDateTime::class.java, LocalDateTimeTypeAdapter())
            gsonBuilder.registerTypeAdapterFactory(NonNullableTypeAdapterFactory())
            gsonBuilder.create()
        }
    }

    protected abstract fun endpointsWithAuthentication(): Stream<Pair<HttpMethod, String>?>
    protected abstract fun endpointsWithNoImplementation(): Stream<Pair<HttpMethod, String>?>
    private val mocksMap = ConcurrentHashMap<KClass<*>, Any>()

    @BeforeTest
    fun setUp() {
        MockKAnnotations.init(this, relaxUnitFun = true)
        // The resolved instances are cached, so every call to `declareMock` returns the same instance.
        MockProvider.register { mockedClass -> mocksMap.computeIfAbsent(mockedClass) { mockkClass(mockedClass) } }
    }

    @AfterTest
    fun tearDown() {
        clearAllMocks()
    }

    @ParameterizedTest
    @MethodSource("endpointsWithAuthentication")
    fun `responds to not authenticated requests with 401`(requestEndpoint: Pair<HttpMethod, String>?) =
        withConfiguredTestApplication {
            if (requestEndpoint == null) {
                return@withConfiguredTestApplication
            }

            val (method, path) = requestEndpoint
            with(handleRequest(method, path)) {
                assertEquals(HttpStatusCode.Unauthorized, response.status())
            }
        }

    @ParameterizedTest
    @MethodSource("endpointsWithNoImplementation")
    @Ignore("No not implemented endpoints")
    fun `responds to not implemented requests with 501`(requestEndpoint: Pair<HttpMethod, String>?) =
        withConfiguredTestApplication {
            if (requestEndpoint == null) {
                return@withConfiguredTestApplication
            }

            withAuthentication {
                val (method, path) = requestEndpoint
                with(handleRequest(method, path)) {
                    assertEquals(HttpStatusCode.NotImplemented, response.status())
                }
            }
        }

    protected fun <R> withConfiguredTestApplication(
        configurationCustomization: (MapApplicationConfig.() -> Unit)? = null,
        testLogic: TestApplicationEngine.() -> R
    ): R = withTestApplication {
        val configuration = (environment.config as MapApplicationConfig).apply {
            put("ktor.jwt.issuer", "issuer")
            put("ktor.jwt.realm", "test")
            put("ktor.jwt.secret", "secretkey123")
            put("ktor.jwt.tokenTtl", "PT10S")
        }
        configurationCustomization?.invoke(configuration)
        application.apiModule()
        testLogic(this)
    }

    protected fun TestApplicationEngine.withAuthentication(
        userId: UUID = UUID.randomUUID(),
        login: String = "user@example.com",
        password: String = "pass",
        role: Pair<OrganizationRole, UUID>? = OrganizationRole.owner to UUID.randomUUID(),
        acl: Iterable<Triple<RoleType, Table, UUID>> = emptyList(),
        callback: JwtAuthenticationTrackingEngine.() -> Unit
    ): Unit = withAuthentication(
        userId,
        login,
        password,
        roles = if (role !== null) arrayOf(role) else emptyArray(),
        callback
    )

    protected fun TestApplicationEngine.withAuthentication(
        userId: UUID = UUID.randomUUID(),
        login: String = "user@example.com",
        password: String = "pass",
        vararg roles: Pair<OrganizationRole, UUID> = arrayOf(OrganizationRole.owner to UUID.randomUUID()),
        callback: JwtAuthenticationTrackingEngine.() -> Unit
    ) {
        val accountService = declareMock<AccountService>()
        every { accountService.verifyUsersCredentials(login, password) } returns mockk {
            every { id } returns EntityID(userId, Users)
            every { email } returns login
        }
<<<<<<< HEAD
        if (roles.isNotEmpty()) {
            val rolesList: List<UserRoleInOrganization> = roles.map { role ->
                mockk {
                    every { user.id } returns EntityID(userId, Users)
                    every { organization.id } returns EntityID(role.second, Organizations)
                    every { this@mockk.role } returns transactionMain { role.first.toDB() }
                }
            }
            every { accountService.getRolesAssignedToUser(userId) } returns rolesList
=======
        if (role !== null)
            every { accountService.getRolesAssignedToUser(userId) } returns
                    listOf(mockk {
                        every { user.id } returns EntityID(userId, Users)
                        every { organization.id } returns EntityID(role.second, Organizations)
                        every { this@mockk.role } returns transactionMain { role.first.toDB() }
                    })
        val aclService = declareMock<ACLService>()
        val tableSlot = slot<Table>()
        val uuidSlot = slot<UUID>()
        val roleSlot = slot<RoleType>()
        val userIdSlot = slot<UUID>()
        every {
            aclService.checkAccess(capture(userIdSlot), capture(tableSlot), capture(uuidSlot), capture(roleSlot))
        } answers {
            if (userIdSlot.captured == userId) {
                for (ace in acl) {
                    if (ace.second == tableSlot.captured && ace.third == uuidSlot.captured) {
                        val allowedRoles = RoleType.values().filterTo(HashSet()) { it.ordinal >= ace.first.ordinal }
                        if (roleSlot.captured in allowedRoles)
                            return@answers
                    }
                }
            }
            throw ValidationException(Reason.Forbidden, "Forbidden")
>>>>>>> b4724cbb
        }

        callback(JwtAuthenticationTrackingEngine(this, login, password))
    }

    protected class JwtAuthenticationTrackingEngine(
        private val engine: TestApplicationEngine, private val login: String, private val password: String
    ) {

        private val authenticationHeader: Pair<String, String>

        init {
            // Previously authentication was handled lazily, right before the request. It didn't work with coroutines, causing needless reauthentication. A similar situations happens for `by lazy`
            with(engine.handleRequest(HttpMethod.Post, "/api/users/session") {
                addHeader(HttpHeaders.ContentType, ContentType.Application.Json.toString())
                setBody("""{"login":"$login","password":"$password"}""")
            }) {
                assertEquals(HttpStatusCode.Created, response.status())
                assertTrue(response.content!!.contains(AuthenticationResult::authorizationToken.name))
                val token =
                    response.content?.substringAfter("""${AuthenticationResult::authorizationToken.name}":"""")
                        ?.substringBefore('"')
                authenticationHeader = Pair(HttpHeaders.Authorization, "Bearer $token")
            }
        }

        fun handleRequest(
            method: HttpMethod, uri: String, test: TestApplicationRequest.() -> Unit = {}
        ): TestApplicationCall {
            return engine.handleRequest(method, uri) {
                addHeader(authenticationHeader.first, authenticationHeader.second)
                test()
            }
        }

        fun handleWebSocketConversation(
            uri: String,
            callback: suspend TestApplicationCall.(incoming: ReceiveChannel<Frame>, outgoing: SendChannel<Frame>) -> Unit
        ): TestApplicationCall {
            return engine.handleWebSocketConversation(uri, {
                addHeader(authenticationHeader.first, authenticationHeader.second)
            }, callback = callback)
        }

        // Based on https://youtrack.jetbrains.com/issue/KTOR-3290/Improve-support-for-testing-Server-Sent-Events-SSE
        fun handleSse(
            uri: String,
            setup: TestApplicationRequest.() -> Unit = {},
            callback: suspend TestApplicationCall.(incoming: ByteReadChannel) -> Unit
        ): TestApplicationCall {
            val call = engine.createCall(closeRequest = false) {
                this.uri = uri
                addHeader(HttpHeaders.Accept, ContentType.Text.EventStream.toString())
                addHeader(authenticationHeader.first, authenticationHeader.second)
                setup()
                bodyChannel = ByteChannel(true)
            }

            engine.launch(call.coroutineContext) {
                // Execute server side.
                engine.pipeline.execute(call)
            }

            runBlocking(call.coroutineContext) {
                // responseChannelDeferred is internal, so we wait like this.
                // Ref: https://github.com/ktorio/ktor/blob/c5877a22c91fd693ea6dcd0b4e1924f05d3b6825/ktor-server/ktor-server-test-host/jvm/src/io/ktor/server/testing/TestApplicationEngine.kt#L225-L230
                var responseChannel: ByteReadChannel?
                do {
                    // Ensure status is absent or valid.
                    val status = call.response.status()
                    if (status?.isSuccess() == false) {
                        throw IllegalStateException(status.toString())
                    }

                    // Suspend, then try to grab response channel.
                    yield()
                    // websocketChannel is just responseChannel internally.
                    responseChannel = call.response.websocketChannel()
                } while (responseChannel == null)

                // Execute client side.
                call.callback(responseChannel)
            }

            return call
        }
    }

    protected inline fun <reified T> TestApplicationResponse.deserializeContent(): T =
        gson.fromJson(content, object : TypeToken<T>() {}.type)

    protected inline fun <T : Any> TestApplicationRequest.withSerializedBody(requestBody: T) {
        addHeader(HttpHeaders.ContentType, ContentType.Application.Json.toString())
        setBody(gson.toJson(requestBody))
    }

}<|MERGE_RESOLUTION|>--- conflicted
+++ resolved
@@ -24,11 +24,8 @@
 import org.koin.test.mock.declareMock
 import processm.core.persistence.connection.transactionMain
 import processm.dbmodels.models.Organizations
-<<<<<<< HEAD
+import processm.dbmodels.models.RoleType
 import processm.dbmodels.models.UserRoleInOrganization
-=======
-import processm.dbmodels.models.RoleType
->>>>>>> b4724cbb
 import processm.dbmodels.models.Users
 import processm.services.LocalDateTimeTypeAdapter
 import processm.services.NonNullableTypeAdapterFactory
@@ -146,6 +143,7 @@
         userId,
         login,
         password,
+        acl,
         roles = if (role !== null) arrayOf(role) else emptyArray(),
         callback
     )
@@ -154,6 +152,7 @@
         userId: UUID = UUID.randomUUID(),
         login: String = "user@example.com",
         password: String = "pass",
+        acl: Iterable<Triple<RoleType, Table, UUID>> = emptyList(),
         vararg roles: Pair<OrganizationRole, UUID> = arrayOf(OrganizationRole.owner to UUID.randomUUID()),
         callback: JwtAuthenticationTrackingEngine.() -> Unit
     ) {
@@ -162,7 +161,6 @@
             every { id } returns EntityID(userId, Users)
             every { email } returns login
         }
-<<<<<<< HEAD
         if (roles.isNotEmpty()) {
             val rolesList: List<UserRoleInOrganization> = roles.map { role ->
                 mockk {
@@ -172,14 +170,7 @@
                 }
             }
             every { accountService.getRolesAssignedToUser(userId) } returns rolesList
-=======
-        if (role !== null)
-            every { accountService.getRolesAssignedToUser(userId) } returns
-                    listOf(mockk {
-                        every { user.id } returns EntityID(userId, Users)
-                        every { organization.id } returns EntityID(role.second, Organizations)
-                        every { this@mockk.role } returns transactionMain { role.first.toDB() }
-                    })
+        }
         val aclService = declareMock<ACLService>()
         val tableSlot = slot<Table>()
         val uuidSlot = slot<UUID>()
@@ -198,7 +189,6 @@
                 }
             }
             throw ValidationException(Reason.Forbidden, "Forbidden")
->>>>>>> b4724cbb
         }
 
         callback(JwtAuthenticationTrackingEngine(this, login, password))

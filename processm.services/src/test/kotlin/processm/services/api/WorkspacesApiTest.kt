--- conflicted
+++ resolved
@@ -66,11 +66,7 @@
 
     override fun endpointsWithAuthentication() = Stream.of(
         HttpMethod.Get to "/api/workspaces",
-<<<<<<< HEAD
-        HttpMethod.Post to "/api/organizations/${UUID.randomUUID()}/workspace",
-=======
         HttpMethod.Post to "/api/workspaces",
->>>>>>> 73cf5392
         HttpMethod.Put to "/api/workspaces/${UUID.randomUUID()}",
         HttpMethod.Delete to "/api/workspaces/${UUID.randomUUID()}",
         HttpMethod.Get to "/api/workspaces/${UUID.randomUUID()}/components",
@@ -168,11 +164,7 @@
             val organizationId = UUID.randomUUID()
 
             withAuthentication(role = OrganizationRole.writer to organizationId) {
-<<<<<<< HEAD
-                with(handleRequest(HttpMethod.Post, "/api/organizations/$organizationId/workspace") {
-=======
                 with(handleRequest(HttpMethod.Post, "/api/workspaces") {
->>>>>>> 73cf5392
                     addHeader(HttpHeaders.ContentType, ContentType.Application.Json.toString())
                     withSerializedBody(NewWorkspace(organizationId, ""))
                 }) {
@@ -196,11 +188,7 @@
 
             withAuthentication(userId, role = OrganizationRole.writer to organizationId) {
                 every { workspaceService.create(workspaceName, userId, organizationId) } returns workspaceId
-<<<<<<< HEAD
-                with(handleRequest(HttpMethod.Post, "/api/organizations/$organizationId/workspace") {
-=======
                 with(handleRequest(HttpMethod.Post, "/api/workspaces") {
->>>>>>> 73cf5392
                     addHeader(HttpHeaders.ContentType, ContentType.Application.Json.toString())
                     withSerializedBody(NewWorkspace(organizationId, workspaceName))
                 }) {
@@ -217,11 +205,7 @@
             val organizationId = UUID.randomUUID()
 
             withAuthentication() {
-<<<<<<< HEAD
-                with(handleRequest(HttpMethod.Post, "/api/organizations/$organizationId/workspace") {
-=======
                 with(handleRequest(HttpMethod.Post, "/api/workspaces") {
->>>>>>> 73cf5392
                     addHeader(HttpHeaders.ContentType, ContentType.Application.Json.toString())
                     withSerializedBody(NewWorkspace(organizationId, "Workspace1"))
                 }) {
@@ -236,11 +220,7 @@
             val organizationId = UUID.randomUUID()
 
             withAuthentication(role = OrganizationRole.reader to organizationId) {
-<<<<<<< HEAD
-                with(handleRequest(HttpMethod.Post, "/api/organizations/$organizationId/workspace")) {
-=======
                 with(handleRequest(HttpMethod.Post, "/api/workspaces")) {
->>>>>>> 73cf5392
                     assertEquals(HttpStatusCode.BadRequest, response.status())
                     assertTrue(
                         response.deserializeContent<ErrorMessage>().error
@@ -501,11 +481,7 @@
             withAuthentication(acl = acl { RoleType.Reader * Workspaces * workspaceId }) {
                 every {
                     workspaceService.updateLayout(
-<<<<<<< HEAD
-                        layoutData.mapValues { Gson().toJson(it.value) }
-=======
                         layoutData.mapValues { JsonSerializer.encodeToString(it.value) }
->>>>>>> 73cf5392
                     )
                 } just Runs
                 with(
@@ -540,11 +516,7 @@
             withAuthentication(acl = acl { RoleType.Reader * Workspaces * workspaceId }) {
                 every {
                     workspaceService.updateLayout(
-<<<<<<< HEAD
-                        layoutData.mapValues { Gson().toJson(it.value) }
-=======
                         layoutData.mapValues { JsonSerializer.encodeToString(it.value) }
->>>>>>> 73cf5392
                     )
                 } throws ValidationException(
                     Reason.ResourceNotFound,
@@ -747,11 +719,7 @@
             val sync = Channel<Int>()
             withAuthentication {
                 val jobs = (0 until n).map {
-<<<<<<< HEAD
-                    launch(context = Dispatchers.IO) {
-=======
                     launch(context = Dispatchers.Request) {
->>>>>>> 73cf5392
                         handleSse("/api/workspaces/${workspaceId}") { channel ->
                             sync.send(1)
                             result.add(channel.readSSE().asUpdateEvent())

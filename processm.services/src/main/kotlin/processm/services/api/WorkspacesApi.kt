package processm.services.api

import io.ktor.http.*
import io.ktor.server.application.*
import io.ktor.server.auth.*
import io.ktor.server.locations.*
import io.ktor.server.locations.patch
import io.ktor.server.locations.post
import io.ktor.server.locations.put
import io.ktor.server.request.*
import io.ktor.server.response.*
import io.ktor.server.routing.*
import kotlinx.coroutines.ExperimentalCoroutinesApi
import kotlinx.coroutines.channels.Channel
import kotlinx.serialization.Serializable
import kotlinx.serialization.encodeToString
import org.koin.ktor.ext.inject
import processm.dbmodels.models.ComponentTypeDto
import processm.dbmodels.models.RoleType
import processm.dbmodels.models.WorkspaceComponent
import processm.dbmodels.models.Workspaces
<<<<<<< HEAD
import processm.services.api.models.AbstractComponent
import processm.services.api.models.LayoutCollectionMessageBody
import processm.services.api.models.OrganizationRole
import processm.services.api.models.Workspace
=======
import processm.helpers.SerializableUUID
import processm.helpers.mapToArray
import processm.logging.loggedScope
import processm.logging.logger
import processm.services.JsonSerializer
import processm.services.api.models.*
>>>>>>> 73cf5392
import processm.services.helpers.ServerSentEvent
import processm.services.helpers.eventStream
import processm.services.logic.ACLService
import processm.services.logic.WorkspaceNotificationService
import processm.services.logic.WorkspaceService
import java.util.*


@ServerSentEvent("update")
@Serializable
data class ComponentUpdateEventPayload(val componentId: SerializableUUID)

@OptIn(ExperimentalCoroutinesApi::class)
@Suppress("FunctionName")
@KtorExperimentalLocationsAPI
fun Route.WorkspacesApi() {
    val workspaceService by inject<WorkspaceService>()
    val aclService by inject<ACLService>()
    val workspaceNotificationService by inject<WorkspaceNotificationService>()
    val logger = logger()

    authenticate {
<<<<<<< HEAD
        post<Paths.NewWorkspace> { path ->
=======
        post<Paths.Workspaces> { path ->
>>>>>>> 73cf5392
            val principal = call.authentication.principal<ApiUser>()!!
            val newWorkspace = runCatching { call.receiveNullable<NewWorkspace>() }.getOrNull()
                ?: throw ApiException("The provided workspace data cannot be parsed")

            // The user must be a member of the organization, but does not require any privileges, as the privileges are related only to user and group management
<<<<<<< HEAD
            principal.ensureUserBelongsToOrganization(path.organizationId, OrganizationRole.none)
=======
            principal.ensureUserBelongsToOrganization(newWorkspace.organizationId, OrganizationRole.none)
>>>>>>> 73cf5392

            if (newWorkspace.name.isEmpty()) {
                throw ApiException("Workspace name needs to be specified when creating new workspace")
            }

<<<<<<< HEAD
            val workspaceId = workspaceService.create(workspace.name, principal.userId, path.organizationId)
=======
            val workspaceId = workspaceService.create(newWorkspace.name, principal.userId, newWorkspace.organizationId)
>>>>>>> 73cf5392

            call.respond(HttpStatusCode.Created, Workspace(newWorkspace.name, workspaceId))
        }

        delete<Paths.Workspace> { path ->
            val principal = call.authentication.principal<ApiUser>()!!

            aclService.checkAccess(principal.userId, Workspaces, path.workspaceId, RoleType.Owner)
            workspaceService.remove(path.workspaceId)

            call.respond(HttpStatusCode.NoContent)
        }

        get<Paths.Workspaces> {
            val principal = call.authentication.principal<ApiUser>()!!
            val workspaces = workspaceService.getUserWorkspaces(principal.userId)
                .map { Workspace(it.name, it.id.value) }.toTypedArray()

            call.respond(HttpStatusCode.OK, workspaces)
        }

        put<Paths.Workspace> { path ->
            val principal = call.authentication.principal<ApiUser>()!!

            val workspace = runCatching { call.receiveNullable<Workspace>() }.getOrNull()
                ?: throw ApiException("The provided workspace data cannot be parsed")

            aclService.checkAccess(principal.userId, Workspaces, path.workspaceId, RoleType.Writer)
            workspaceService.update(path.workspaceId, workspace.name)

            call.respond(HttpStatusCode.OK)
        }

        get<Paths.WorkspaceComponent> { path ->
            val principal = call.authentication.principal<ApiUser>()!!
            aclService.checkAccess(principal.userId, Workspaces, path.workspaceId, RoleType.Reader)

            val component = workspaceService.getComponent(path.componentId).toAbstractComponent()

            call.respond(HttpStatusCode.OK, component)
        }

        put<Paths.WorkspaceComponent> { component ->
            val principal = call.authentication.principal<ApiUser>()!!
            val workspaceComponent = runCatching { call.receiveNullable<AbstractComponent>() }.let {
                it.getOrThrow() ?: throw ApiException(
                    publicMessage = "The provided workspace data cannot be parsed",
                    message = it.exceptionOrNull()!!.message
                )
            }

            aclService.checkAccess(principal.userId, Workspaces, component.workspaceId, RoleType.Writer)
            with(workspaceComponent) {
                workspaceService.addOrUpdateComponent(
                    component.componentId,
                    component.workspaceId,
                    name,
                    query,
                    dataStore,
                    ComponentTypeDto.byTypeNameInDatabase(type.toString()),
                    customizationData = customizationData?.let { JsonSerializer.encodeToString(it) },
                    layoutData = layout?.let { JsonSerializer.encodeToString(it) },
                    data = data?.let { JsonSerializer.encodeToString(it) },
                    customProperties = customProperties
                )
            }

            call.respond(HttpStatusCode.NoContent)
        }

        delete<Paths.WorkspaceComponent> { component ->
            val principal = call.authentication.principal<ApiUser>()!!

            aclService.checkAccess(principal.userId, Workspaces, component.workspaceId, RoleType.Writer)
            workspaceService.removeComponent(component.componentId)

            call.respond(HttpStatusCode.NoContent)
        }

        get<Paths.WorkspaceComponentData> { component ->
            val principal = call.authentication.principal<ApiUser>()!!

            call.respond(HttpStatusCode.NotImplemented)
        }

        get<Paths.WorkspaceComponents> { path ->
            loggedScope {
                val principal = call.authentication.principal<ApiUser>()!!

                aclService.checkAccess(principal.userId, Workspaces, path.workspaceId, RoleType.Reader)

                val components = workspaceService.getComponents(path.workspaceId)
                    .mapToArray(WorkspaceComponent::toAbstractComponent)

                call.respond(HttpStatusCode.OK, components)
            }
        }

        patch<Paths.WorkspaceLayout> { workspace ->
            val principal = call.authentication.principal<ApiUser>()!!
            val workspaceLayout =
                runCatching { call.receiveNullable<LayoutCollectionMessageBody>() }.getOrNull()?.data
                    ?: throw ApiException("The provided workspace data cannot be parsed")

            aclService.checkAccess(principal.userId, Workspaces, workspace.workspaceId, RoleType.Reader)

            val layoutData = workspaceLayout
                .mapKeys { UUID.fromString(it.key) }
                .mapValues { JsonSerializer.encodeToString(it.value) }

            workspaceService.updateLayout(layoutData)

            call.respond(HttpStatusCode.NoContent)
        }

        get<Paths.Workspace> { workspace ->
            val channel = Channel<UUID>(Channel.CONFLATED)
            try {
                workspaceNotificationService.subscribe(workspace.workspaceId, channel)
                call.eventStream {
                    while (!channel.isClosedForReceive) {
                        val componentId = channel.receive()
                        writeEvent(ComponentUpdateEventPayload(componentId))
                    }
                }
            } finally {
                workspaceNotificationService.unsubscribe(workspace.workspaceId, channel)
                channel.close()
            }
        }
    }
}<|MERGE_RESOLUTION|>--- conflicted
+++ resolved
@@ -19,19 +19,12 @@
 import processm.dbmodels.models.RoleType
 import processm.dbmodels.models.WorkspaceComponent
 import processm.dbmodels.models.Workspaces
-<<<<<<< HEAD
-import processm.services.api.models.AbstractComponent
-import processm.services.api.models.LayoutCollectionMessageBody
-import processm.services.api.models.OrganizationRole
-import processm.services.api.models.Workspace
-=======
 import processm.helpers.SerializableUUID
 import processm.helpers.mapToArray
 import processm.logging.loggedScope
 import processm.logging.logger
 import processm.services.JsonSerializer
 import processm.services.api.models.*
->>>>>>> 73cf5392
 import processm.services.helpers.ServerSentEvent
 import processm.services.helpers.eventStream
 import processm.services.logic.ACLService
@@ -54,31 +47,19 @@
     val logger = logger()
 
     authenticate {
-<<<<<<< HEAD
-        post<Paths.NewWorkspace> { path ->
-=======
         post<Paths.Workspaces> { path ->
->>>>>>> 73cf5392
             val principal = call.authentication.principal<ApiUser>()!!
             val newWorkspace = runCatching { call.receiveNullable<NewWorkspace>() }.getOrNull()
                 ?: throw ApiException("The provided workspace data cannot be parsed")
 
             // The user must be a member of the organization, but does not require any privileges, as the privileges are related only to user and group management
-<<<<<<< HEAD
-            principal.ensureUserBelongsToOrganization(path.organizationId, OrganizationRole.none)
-=======
             principal.ensureUserBelongsToOrganization(newWorkspace.organizationId, OrganizationRole.none)
->>>>>>> 73cf5392
 
             if (newWorkspace.name.isEmpty()) {
                 throw ApiException("Workspace name needs to be specified when creating new workspace")
             }
 
-<<<<<<< HEAD
-            val workspaceId = workspaceService.create(workspace.name, principal.userId, path.organizationId)
-=======
             val workspaceId = workspaceService.create(newWorkspace.name, principal.userId, newWorkspace.organizationId)
->>>>>>> 73cf5392
 
             call.respond(HttpStatusCode.Created, Workspace(newWorkspace.name, workspaceId))
         }

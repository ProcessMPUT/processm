package processm.services.api

import io.ktor.http.*
import io.ktor.server.application.*
import io.ktor.server.auth.*
import io.ktor.server.locations.*
import io.ktor.server.locations.patch
import io.ktor.server.locations.post
import io.ktor.server.locations.put
import io.ktor.server.request.*
import io.ktor.server.response.*
import io.ktor.server.routing.*
import kotlinx.coroutines.ExperimentalCoroutinesApi
import kotlinx.coroutines.channels.Channel
import kotlinx.serialization.Serializable
import kotlinx.serialization.encodeToString
import org.koin.ktor.ext.inject
import processm.dbmodels.models.ComponentTypeDto
import processm.dbmodels.models.RoleType
import processm.dbmodels.models.WorkspaceComponent
<<<<<<< HEAD
import processm.dbmodels.models.Workspaces
import processm.services.api.models.*
=======
import processm.helpers.SerializableUUID
import processm.helpers.mapToArray
import processm.logging.loggedScope
import processm.logging.logger
import processm.services.JsonSerializer
import processm.services.api.models.AbstractComponent
import processm.services.api.models.LayoutCollectionMessageBody
import processm.services.api.models.OrganizationRole
import processm.services.api.models.Workspace
>>>>>>> bd2846dd
import processm.services.helpers.ServerSentEvent
import processm.services.helpers.eventStream
import processm.services.logic.ACLService
import processm.services.logic.WorkspaceNotificationService
import processm.services.logic.WorkspaceService
import java.util.*


@ServerSentEvent("update")
@Serializable
data class ComponentUpdateEventPayload(val componentId: SerializableUUID)

@OptIn(ExperimentalCoroutinesApi::class)
@Suppress("FunctionName")
@KtorExperimentalLocationsAPI
fun Route.WorkspacesApi() {
    val workspaceService by inject<WorkspaceService>()
    val aclService by inject<ACLService>()
    val workspaceNotificationService by inject<WorkspaceNotificationService>()
    val logger = logger()

    authenticate {
        post<Paths.Workspaces> { path ->
            val principal = call.authentication.principal<ApiUser>()!!
<<<<<<< HEAD
            val newWorkspace = call.receiveOrNull<NewWorkspace>()
=======
            val workspace = runCatching { call.receiveNullable<Workspace>() }.getOrNull()
>>>>>>> bd2846dd
                ?: throw ApiException("The provided workspace data cannot be parsed")

            // The user must be a member of the organization, but does not require any privileges, as the privileges are related only to user and group management
            principal.ensureUserBelongsToOrganization(newWorkspace.organizationId, OrganizationRole.none)

            if (newWorkspace.name.isEmpty()) {
                throw ApiException("Workspace name needs to be specified when creating new workspace")
            }

            val workspaceId = workspaceService.create(newWorkspace.name, principal.userId, newWorkspace.organizationId)

            call.respond(HttpStatusCode.Created, Workspace(newWorkspace.name, workspaceId))
        }

        delete<Paths.Workspace> { path ->
            val principal = call.authentication.principal<ApiUser>()!!

            aclService.checkAccess(principal.userId, Workspaces, path.workspaceId, RoleType.Owner)
            workspaceService.remove(path.workspaceId)

            call.respond(HttpStatusCode.NoContent)
        }

        get<Paths.Workspaces> {
            val principal = call.authentication.principal<ApiUser>()!!
            val workspaces = workspaceService.getUserWorkspaces(principal.userId)
                .map { Workspace(it.name, it.id.value) }.toTypedArray()

            call.respond(HttpStatusCode.OK, workspaces)
        }

        put<Paths.Workspace> { path ->
            val principal = call.authentication.principal<ApiUser>()!!

            val workspace = runCatching { call.receiveNullable<Workspace>() }.getOrNull()
                ?: throw ApiException("The provided workspace data cannot be parsed")

            aclService.checkAccess(principal.userId, Workspaces, path.workspaceId, RoleType.Writer)
            workspaceService.update(path.workspaceId, workspace.name)

            call.respond(HttpStatusCode.OK)
        }

        get<Paths.WorkspaceComponent> { path ->
            val principal = call.authentication.principal<ApiUser>()!!
            aclService.checkAccess(principal.userId, Workspaces, path.workspaceId, RoleType.Reader)

            val component = workspaceService.getComponent(path.componentId).toAbstractComponent()

            call.respond(HttpStatusCode.OK, component)
        }

        put<Paths.WorkspaceComponent> { component ->
            val principal = call.authentication.principal<ApiUser>()!!
            val workspaceComponent = runCatching { call.receiveNullable<AbstractComponent>() }.let {
                it.getOrThrow() ?: throw ApiException(
                    publicMessage = "The provided workspace data cannot be parsed",
                    message = it.exceptionOrNull()!!.message
                )
            }

            aclService.checkAccess(principal.userId, Workspaces, component.workspaceId, RoleType.Writer)
            with(workspaceComponent) {
                workspaceService.addOrUpdateComponent(
                    component.componentId,
                    component.workspaceId,
                    name,
                    query,
                    dataStore,
                    ComponentTypeDto.byTypeNameInDatabase(type.toString()),
                    customizationData = customizationData?.let { JsonSerializer.encodeToString(it) },
                    layoutData = layout?.let { JsonSerializer.encodeToString(it) },
                    data = data?.let { JsonSerializer.encodeToString(it) },
                    customProperties = customProperties
                )
            }

            call.respond(HttpStatusCode.NoContent)
        }

        delete<Paths.WorkspaceComponent> { component ->
            val principal = call.authentication.principal<ApiUser>()!!

            aclService.checkAccess(principal.userId, Workspaces, component.workspaceId, RoleType.Writer)
            workspaceService.removeComponent(component.componentId)

            call.respond(HttpStatusCode.NoContent)
        }

        get<Paths.WorkspaceComponentData> { component ->
            val principal = call.authentication.principal<ApiUser>()!!

            call.respond(HttpStatusCode.NotImplemented)
        }

        get<Paths.WorkspaceComponents> { path ->
            loggedScope {
                val principal = call.authentication.principal<ApiUser>()!!

                aclService.checkAccess(principal.userId, Workspaces, path.workspaceId, RoleType.Reader)

                val components = workspaceService.getComponents(path.workspaceId)
                    .mapToArray(WorkspaceComponent::toAbstractComponent)

                call.respond(HttpStatusCode.OK, components)
            }
        }

        patch<Paths.WorkspaceLayout> { workspace ->
            val principal = call.authentication.principal<ApiUser>()!!
            val workspaceLayout =
                runCatching { call.receiveNullable<LayoutCollectionMessageBody>() }.getOrNull()?.data
                    ?: throw ApiException("The provided workspace data cannot be parsed")

            aclService.checkAccess(principal.userId, Workspaces, workspace.workspaceId, RoleType.Reader)

            val layoutData = workspaceLayout
                .mapKeys { UUID.fromString(it.key) }
                .mapValues { JsonSerializer.encodeToString(it.value) }

            workspaceService.updateLayout(layoutData)

            call.respond(HttpStatusCode.NoContent)
        }

        get<Paths.Workspace> { workspace ->
            val channel = Channel<UUID>(Channel.CONFLATED)
            try {
                workspaceNotificationService.subscribe(workspace.workspaceId, channel)
                call.eventStream {
                    while (!channel.isClosedForReceive) {
                        val componentId = channel.receive()
                        writeEvent(ComponentUpdateEventPayload(componentId))
                    }
                }
            } finally {
                workspaceNotificationService.unsubscribe(workspace.workspaceId, channel)
                channel.close()
            }
        }
    }
}<|MERGE_RESOLUTION|>--- conflicted
+++ resolved
@@ -18,20 +18,13 @@
 import processm.dbmodels.models.ComponentTypeDto
 import processm.dbmodels.models.RoleType
 import processm.dbmodels.models.WorkspaceComponent
-<<<<<<< HEAD
 import processm.dbmodels.models.Workspaces
-import processm.services.api.models.*
-=======
 import processm.helpers.SerializableUUID
 import processm.helpers.mapToArray
 import processm.logging.loggedScope
 import processm.logging.logger
 import processm.services.JsonSerializer
-import processm.services.api.models.AbstractComponent
-import processm.services.api.models.LayoutCollectionMessageBody
-import processm.services.api.models.OrganizationRole
-import processm.services.api.models.Workspace
->>>>>>> bd2846dd
+import processm.services.api.models.*
 import processm.services.helpers.ServerSentEvent
 import processm.services.helpers.eventStream
 import processm.services.logic.ACLService
@@ -56,11 +49,7 @@
     authenticate {
         post<Paths.Workspaces> { path ->
             val principal = call.authentication.principal<ApiUser>()!!
-<<<<<<< HEAD
-            val newWorkspace = call.receiveOrNull<NewWorkspace>()
-=======
-            val workspace = runCatching { call.receiveNullable<Workspace>() }.getOrNull()
->>>>>>> bd2846dd
+            val newWorkspace = runCatching { call.receiveNullable<NewWorkspace>() }.getOrNull()
                 ?: throw ApiException("The provided workspace data cannot be parsed")
 
             // The user must be a member of the organization, but does not require any privileges, as the privileges are related only to user and group management

--- conflicted
+++ resolved
@@ -13,9 +13,6 @@
     val version: String = Brand.version,
     val loginMessage: String = getPropertyIgnoreCase("processm.webui.loginMessage") ?: "",
     val demoMode: Boolean = getPropertyIgnoreCase("processm.demoMode")?.toBoolean() ?: false,
-<<<<<<< HEAD
-    val maxUploadSize: Long = getPropertyIgnoreCase("processm.logs.limit.maxUploadSize")?.toLongOrNull() ?: (5 * 1024 * 1024L)
-=======
+    val maxUploadSize: Long = getPropertyIgnoreCase("processm.logs.limit.maxUploadSize")?.toLongOrNull() ?: (5 * 1024 * 1024L),
     val gaTag: String? = getPropertyIgnoreCase("processm.webui.gaTag")
->>>>>>> 1deb4545
 )
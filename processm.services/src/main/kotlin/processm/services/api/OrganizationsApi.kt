package processm.services.api

import io.ktor.http.*
import io.ktor.server.application.*
import io.ktor.server.auth.*
import io.ktor.server.locations.*
import io.ktor.server.locations.patch
import io.ktor.server.locations.post
import io.ktor.server.locations.put
import io.ktor.server.request.*
import io.ktor.server.response.*
import io.ktor.server.routing.*
import org.koin.ktor.ext.inject
import processm.core.persistence.connection.transactionMain
<<<<<<< HEAD
import processm.dbmodels.decode
=======
import processm.helpers.mapToArray
>>>>>>> 97402a5c
import processm.services.api.models.OrganizationMember
import processm.services.api.models.OrganizationRole
import processm.services.logic.*
import processm.services.respondCreated

@KtorExperimentalLocationsAPI
fun Route.OrganizationsApi() {
    val organizationService by inject<OrganizationService>()

    authenticate {
        // region Organizations
        get<Paths.Organizations> { _ ->
            val principal = call.authentication.principal<ApiUser>()
            // This method is available to authorized users only
            // Access control: only non-private organizations are available to every authorized user
            principal.validateNotNull(Reason.Unauthorized)

            val rawOrganizations = organizationService.getAll(true) +
                    principal!!.organizations.keys.map { organizationService.get(it) }
            val organizations = rawOrganizations.mapTo(HashSet()) { org ->
<<<<<<< HEAD
                org.toApi()
=======
                ApiOrganization(
                    id = org.id.value,
                    name = org.name,
                    isPrivate = org.isPrivate
                )
>>>>>>> 97402a5c
            }

            call.respond(organizations)
        }

        post<Paths.Organizations> { _ ->
            val principal = call.authentication.principal<ApiUser>()!!
            val newOrganization = call.receive<ApiOrganization>()

            val newOrg = organizationService.create(
                name = newOrganization.name,
                isPrivate = newOrganization.isPrivate,
                ownerUserId = principal.userId
            ).toApi()

            call.respond(HttpStatusCode.Created, newOrg)
        }

        get<Paths.Organization> { path ->
            val principal = call.authentication.principal<ApiUser>()!!
            principal.ensureUserBelongsToOrganization(path.organizationId, OrganizationRole.reader)

            val organization = organizationService.get(path.organizationId)

            call.respond(HttpStatusCode.OK, organization.toApi())
        }

        delete<Paths.Organization> { path ->
            val principal = call.authentication.principal<ApiUser>()!!
            principal.ensureUserBelongsToOrganization(path.organizationId, OrganizationRole.owner)

            organizationService.remove(path.organizationId)

            call.respond(HttpStatusCode.NoContent)
        }

        put<Paths.Organization> { path ->
            val principal = call.authentication.principal<ApiUser>()!!
            principal.ensureUserBelongsToOrganization(path.organizationId, OrganizationRole.writer)

            val newOrg = call.receive<ApiOrganization>()

            organizationService.update(path.organizationId) {
                this.name = newOrg.name
                this.isPrivate = newOrg.isPrivate
                // TODO: currently, we do not support change of other attributes
            }

            call.respond(HttpStatusCode.NoContent)
        }

        get<Paths.SubOrganizations> { path ->
            val principal = call.authentication.principal<ApiUser>()!!
            principal.ensureUserBelongsToOrganization(path.organizationId, OrganizationRole.reader)
            val organizations = organizationService.getSubOrganizations(path.organizationId)
            call.respond(organizations.map { it.toApi() })
        }

        post<Paths.SubOrganization> { path ->
            val principal = call.authentication.principal<ApiUser>()!!
            principal.ensureUserBelongsToOrganization(path.organizationId, OrganizationRole.writer)
            principal.ensureUserBelongsToOrganization(path.subOrganizationId, OrganizationRole.owner)

            organizationService.attachSubOrganization(path.organizationId, path.subOrganizationId)

            call.respond(HttpStatusCode.NoContent)
        }

        delete<Paths.SubOrganization> { path ->
            val principal = call.authentication.principal<ApiUser>()!!
            // One of the two permissions is sufficient - hence the try-catch
            try {
                principal.ensureUserBelongsToOrganization(path.organizationId, OrganizationRole.writer)
            } catch (e: ApiException) {
                principal.ensureUserBelongsToOrganization(path.subOrganizationId, OrganizationRole.owner)
            }

            transactionMain {

                organizationService.get(path.subOrganizationId).parentOrganization?.id?.value?.validate(
                    path.organizationId,
                    message = "The organization ${path.subOrganizationId} is not a direct sub-organization of the organization ${path.organizationId}"
                )

                organizationService.detachSubOrganization(path.subOrganizationId)
            }

            call.respond(HttpStatusCode.NoContent)
        }

        // end region

        // region Organization members
        get<Paths.OrganizationMembers> { params ->
            val principal = call.authentication.principal<ApiUser>()!!
            principal.ensureUserBelongsToOrganization(params.organizationId)

            val members = transactionMain {
                organizationService.getMembers(params.organizationId).mapToArray {
                    OrganizationMember(
                        id = it.user.id.value,
                        email = it.user.email,
                        organizationRole = it.role.toApi()
                    )
                }
            }
            call.respond(HttpStatusCode.OK, members)
        }

        post<Paths.OrganizationMembers> { params ->
            val principal = call.authentication.principal<ApiUser>()!!
            principal.ensureUserBelongsToOrganization(params.organizationId, OrganizationRole.owner)
            val member = call.receive<OrganizationMember>()

            val user = organizationService.addMember(
                params.organizationId,
                requireNotNull(member.email),
                member.organizationRole.toRoleType()
            )

            call.respondCreated(Paths.OrganizationMember(params.organizationId, user.id.value))
        }

        patch<Paths.OrganizationMember> { params ->
            val principal = call.authentication.principal<ApiUser>()!!
            principal.ensureUserBelongsToOrganization(params.organizationId, OrganizationRole.owner)
            val member = call.receive<OrganizationMember>()

            params.userId.validateNot(
                principal.userId,
                Reason.UnprocessableResource,
                "Cannot change role of the current user."
            )
            organizationService.updateMember(params.organizationId, params.userId, member.organizationRole.toRoleType())

            call.respond(HttpStatusCode.NoContent)
        }

        delete<Paths.OrganizationMember> { params ->
            val principal = call.authentication.principal<ApiUser>()!!
            principal.ensureUserBelongsToOrganization(params.organizationId, OrganizationRole.owner)

            params.userId.validateNot(principal.userId, Reason.UnprocessableResource, "Cannot delete the current user.")
            organizationService.removeMember(params.organizationId, params.userId)

            call.respond(HttpStatusCode.NoContent)
        }
        // endregion

        // region Groups
        get<Paths.OrganizationGroups> { organization ->
            val principal = call.authentication.principal<ApiUser>()!!

            principal.ensureUserBelongsToOrganization(organization.organizationId)

            val organizationGroups = organizationService.getOrganizationGroups(organization.organizationId)
                .mapToArray { it.toApi() }

            call.respond(HttpStatusCode.OK, organizationGroups)
        }
        // endregion

        // region Objects

        get<Paths.OrganizationSoleOwnership> { path ->
            val principal = call.authentication.principal<ApiUser>()!!

            principal.ensureUserBelongsToOrganization(path.organizationId)

            val objects = transactionMain {
                organizationService.getSoleOwnershipURNs(path.organizationId).mapToArray {
                    it.decode().toApi()
                }
            }
            call.respond(objects)
        }

        // endregion
    }
}<|MERGE_RESOLUTION|>--- conflicted
+++ resolved
@@ -12,11 +12,8 @@
 import io.ktor.server.routing.*
 import org.koin.ktor.ext.inject
 import processm.core.persistence.connection.transactionMain
-<<<<<<< HEAD
-import processm.dbmodels.decode
-=======
+import processm.dbmodels.toEntityID
 import processm.helpers.mapToArray
->>>>>>> 97402a5c
 import processm.services.api.models.OrganizationMember
 import processm.services.api.models.OrganizationRole
 import processm.services.logic.*
@@ -37,15 +34,7 @@
             val rawOrganizations = organizationService.getAll(true) +
                     principal!!.organizations.keys.map { organizationService.get(it) }
             val organizations = rawOrganizations.mapTo(HashSet()) { org ->
-<<<<<<< HEAD
                 org.toApi()
-=======
-                ApiOrganization(
-                    id = org.id.value,
-                    name = org.name,
-                    isPrivate = org.isPrivate
-                )
->>>>>>> 97402a5c
             }
 
             call.respond(organizations)
@@ -217,7 +206,7 @@
 
             val objects = transactionMain {
                 organizationService.getSoleOwnershipURNs(path.organizationId).mapToArray {
-                    it.decode().toApi()
+                    it.toEntityID().toApi()
                 }
             }
             call.respond(objects)

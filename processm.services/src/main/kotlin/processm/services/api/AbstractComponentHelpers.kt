--- conflicted
+++ resolved
@@ -16,11 +16,8 @@
 import processm.dbmodels.models.WorkspaceComponent
 import processm.dbmodels.models.dataAsObject
 import processm.dbmodels.models.load
-<<<<<<< HEAD
+import processm.dbmodels.models.mostRecentData
 import processm.enhancement.kpi.Report
-=======
-import processm.dbmodels.models.mostRecentData
->>>>>>> 9ff687c0
 import processm.helpers.mapToArray
 import processm.helpers.time.toLocalDateTime
 import processm.logging.loggedScope
@@ -96,12 +93,7 @@
     try {
         when (componentType) {
             ComponentTypeDto.CausalNet -> {
-<<<<<<< HEAD
-                val recentData = dataAsObject?.firstOrNull()
-                val cnet = recentData?.modelId?.let {
-=======
                 val cnet = mostRecentData()?.let {
->>>>>>> 9ff687c0
                     DBSerializer.fetch(
                         DBCache.get(dataStoreId.toString()).database,
                         it.toInt()
@@ -132,7 +124,7 @@
                     )
                 }
 
-                val alignmentKPIReport = if (recentData.alignmentKPIId.isNotBlank())
+                val alignmentKPIReport = if (cnet.alignmentKPIId.isNotBlank())
                     DurablePersistenceProvider(dataStoreId.toString()).use { it.get<Report>(URI(recentData.alignmentKPIId)) }
                 else null
                 CausalNetComponentData(
@@ -161,8 +153,7 @@
             }
 
             ComponentTypeDto.PetriNet -> {
-<<<<<<< HEAD
-                val recentData = dataAsObject?.firstOrNull()
+                val recentData = mostRecentData() // dataAsObject?
                 val petriNet = recentData?.modelId?.let {
                     processm.core.models.petrinet.DBSerializer.fetch(
                         DBCache.get(dataStoreId.toString()).database,
@@ -172,12 +163,6 @@
                     logger.warn("Missing Petri-net id for component $id.")
                 }
 
-=======
-                val petriNet = processm.core.models.petrinet.DBSerializer.fetch(
-                    DBCache.get(dataStoreId.toString()).database,
-                    UUID.fromString(requireNotNull(mostRecentData()) { "Missing PetriNet id" })
-                )
->>>>>>> 9ff687c0
                 val componentDataTransitions = petriNet.transitions.mapToArray {
                     PetriNetComponentDataAllOfTransitions(
                         it.id.toString(),
@@ -212,8 +197,7 @@
             }
 
             ComponentTypeDto.DirectlyFollowsGraph -> {
-<<<<<<< HEAD
-                val recentData = dataAsObject?.firstOrNull()
+                val recentData = mostRecentData()
                 val dfg = recentData?.modelId?.let {
                     DirectlyFollowsGraph.load(
                         DBCache.get(dataStoreId.toString()).database,
@@ -224,12 +208,6 @@
                 }
 
                 assert(recentData.alignmentKPIId.isEmpty()) { "DFG does not have executable semantics" }
-=======
-                val dfg = DirectlyFollowsGraph.load(
-                    DBCache.get(dataStoreId.toString()).database,
-                    UUID.fromString(requireNotNull(mostRecentData()) { "Missing DFG id" })
-                )
->>>>>>> 9ff687c0
 
                 DirectlyFollowsGraphComponentData(
                     type = ComponentType.directlyFollowsGraph,

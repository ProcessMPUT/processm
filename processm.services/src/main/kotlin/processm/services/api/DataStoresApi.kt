package processm.services.api


import io.ktor.application.*
import io.ktor.auth.*
import io.ktor.http.*
import io.ktor.http.content.*
import io.ktor.locations.*
import io.ktor.locations.post
import io.ktor.request.*
import io.ktor.response.*
import io.ktor.routing.Route
import org.antlr.v4.runtime.RecognitionException
import org.koin.ktor.ext.inject
import processm.core.helpers.mapToArray
import processm.core.helpers.toLocalDateTime
import processm.dbmodels.models.OrganizationRoleDto
import processm.services.api.models.*
import processm.services.logic.DataStoreService
import processm.services.logic.LogsService
import java.io.OutputStream
import java.util.*
import java.util.zip.ZipException
import javax.xml.stream.XMLStreamException


//TODO refactor as a user-exposed configuration
const val defaultSampleSize = 100
const val maxSampleSize = 200

@KtorExperimentalLocationsAPI
fun Route.DataStoresApi() {
    val connectionStringPropertyName = "connection-string"
    val dataStoreService by inject<DataStoreService>()
    val logsService by inject<LogsService>()

    authenticate {
        post<Paths.DataStores> { pathParams ->
            val principal = call.authentication.principal<ApiUser>()!!
            val messageBody = call.receiveOrNull<DataStoreMessageBody>()?.data
                ?: throw ApiException("The provided data store data cannot be parsed")

            principal.ensureUserBelongsToOrganization(pathParams.organizationId)

            if (messageBody.name.isEmpty()) throw ApiException("Data store name needs to be specified")
            val ds =
                dataStoreService.createDataStore(organizationId = pathParams.organizationId, name = messageBody.name)
            call.respond(HttpStatusCode.Created, DataStoreMessageBody(DataStore(name = ds.name, id = ds.id.value)))
        }

        get<Paths.DataStores> { pathParams ->
            val principal = call.authentication.principal<ApiUser>()!!
            principal.ensureUserBelongsToOrganization(pathParams.organizationId)
            val dataStores = dataStoreService.allByOrganizationId(organizationId = pathParams.organizationId).map {
                DataStore(it.name, it.id, null, it.creationDate)
            }.toTypedArray()

            call.respond(HttpStatusCode.OK, DataStoreCollectionMessageBody(dataStores))
        }

        get<Paths.DataStore> { pathParams ->
            val principal = call.authentication.principal<ApiUser>()!!
            principal.ensureUserBelongsToOrganization(pathParams.organizationId)
            val dataStoreSize = dataStoreService.getDatabaseSize(pathParams.dataStoreId.toString())
            val dataStore = dataStoreService.getDataStore(pathParams.dataStoreId)

            call.respond(
                HttpStatusCode.OK, DataStoreMessageBody(
                    DataStore(
                        dataStore.name,
                        dataStore.id,
                        dataStoreSize.toInt(),
                        dataStore.creationDate
                    )
                )
            )
        }

        delete<Paths.DataStore> { pathParams ->
            val principal = call.authentication.principal<ApiUser>()!!
            principal.ensureUserBelongsToOrganization(pathParams.organizationId)
            dataStoreService.assertUserHasSufficientPermissionToDataStore(
                principal.userId,
                pathParams.dataStoreId,
                OrganizationRoleDto.Owner
            )
            dataStoreService.removeDataStore(pathParams.dataStoreId)

            call.respond(HttpStatusCode.NoContent)
        }

        patch<Paths.DataStore> { pathParams ->
            val principal = call.authentication.principal<ApiUser>()!!
            principal.ensureUserBelongsToOrganization(pathParams.organizationId)
            dataStoreService.assertUserHasSufficientPermissionToDataStore(
                principal.userId,
                pathParams.dataStoreId,
                OrganizationRoleDto.Owner
            )
            val dataStore = call.receiveOrNull<DataStoreMessageBody>()?.data
                ?: throw ApiException("The provided data store data cannot be parsed")
            dataStoreService.renameDataStore(pathParams.dataStoreId, dataStore.name)

            call.respond(HttpStatusCode.NoContent)
        }

        post<Paths.Logs> { pathParams ->
            val principal = call.authentication.principal<ApiUser>()!!

            try {
                val part = call.receiveMultipart().readPart()

                if (part is PartData.FileItem) {
                    part.streamProvider().use { requestStream ->
                        logsService.saveLogFile(pathParams.dataStoreId, part.originalFileName, requestStream)
                    }
                } else throw ApiException("Unexpected request parameter: ${part?.name}")
            } catch (e: XMLStreamException) {
                throw ApiException("The file is not a valid XES file: ${e.message}")
            } catch (e: ZipException) {
                throw ApiException("The file is could not be decoded: ${e.message}")
            }

            call.respond(HttpStatusCode.Created)
        }

        get<Paths.Logs> { pathParams ->
            val principal = call.authentication.principal<ApiUser>()!!
            val query = call.parameters["query"] ?: ""
            val accept = call.request.accept() ?: "application/json";
            val mime: ContentType
            val formatter: (uuid: UUID, query: String) -> OutputStream.() -> Unit
            when (accept) {
                "application/json" -> {
                    mime = ContentType.Application.Json
                    formatter = logsService::queryDataStoreJSON
                }
                "application/zip" -> {
                    mime = ContentType.Application.Zip
                    formatter = logsService::queryDataStoreZIPXES
                    call.response.header(
                        HttpHeaders.ContentDisposition,
                        ContentDisposition.Attachment.withParameter(ContentDisposition.Parameters.FileName, "xes.zip")
                            .toString()
                    )
                }
                else -> throw ApiException("Unsupported content-type.")
            }

            try {
                val queryProcessor = formatter(pathParams.dataStoreId, query)
                call.respondOutputStream(mime, HttpStatusCode.OK) {
                    queryProcessor(this)
                }
            } catch (e: RecognitionException) {
                throw ApiException(e.message)
            } catch (e: IllegalArgumentException) {
                throw ApiException(e.message)
            }
        }

        delete<Paths.Log> { pathParams ->
            val principal = call.authentication.principal<ApiUser>()!!
            dataStoreService.assertUserHasSufficientPermissionToDataStore(
                principal.userId,
                pathParams.dataStoreId,
                OrganizationRoleDto.Owner
            )
            logsService.removeLog(pathParams.dataStoreId, pathParams.identityId)

            call.respond(HttpStatusCode.NoContent)
        }

        get<Paths.DataConnectors> { pathParams ->
            val principal = call.authentication.principal<ApiUser>()!!
            principal.ensureUserBelongsToOrganization(pathParams.organizationId)
            dataStoreService.assertDataStoreBelongsToOrganization(pathParams.organizationId, pathParams.dataStoreId)
            val dataConnectors = dataStoreService.getDataConnectors(pathParams.dataStoreId).mapToArray {
                DataConnector(
                    it.id,
                    it.name,
                    it.lastConnectionStatus,
                    it.lastConnectionStatusTimestamp?.toString(),
                    it.connectionProperties
                )
            }

            call.respond(HttpStatusCode.OK, DataConnectorCollectionMessageBody(dataConnectors))
        }

        post<Paths.DataConnectors> { pathParams ->
            val principal = call.authentication.principal<ApiUser>()!!
            principal.ensureUserBelongsToOrganization(pathParams.organizationId)
            dataStoreService.assertDataStoreBelongsToOrganization(pathParams.organizationId, pathParams.dataStoreId)
            val dataConnector = call.receiveOrNull<DataConnectorMessageBody>()?.data
                ?: throw ApiException("The provided data connector configuration cannot be parsed")
            val connectorProperties =
                dataConnector.properties ?: throw ApiException("Connector configuration is required")
            val connectorName = dataConnector.name ?: throw ApiException("A name for data connector is required")
            val connectionString = connectorProperties[connectionStringPropertyName]
            val dataConnectorId =
                if (connectionString.isNullOrBlank()) dataStoreService.createDataConnector(
                    pathParams.dataStoreId,
                    connectorName,
                    connectorProperties
                )
                else dataStoreService.createDataConnector(pathParams.dataStoreId, connectorName, connectionString)

            call.respond(
                HttpStatusCode.Created,
                DataConnectorMessageBody(
                    DataConnector(
                        dataConnectorId,
                        connectorName,
                        lastConnectionStatus = null,
                        lastConnectionStatusTimestamp = null
                    )
                )
            )
        }

        delete<Paths.DataConnector> { pathParams ->
            val principal = call.authentication.principal<ApiUser>()!!
            principal.ensureUserBelongsToOrganization(pathParams.organizationId)
            dataStoreService.assertUserHasSufficientPermissionToDataStore(
                principal.userId,
                pathParams.dataStoreId,
                OrganizationRoleDto.Owner
            )
            dataStoreService.removeDataConnector(pathParams.dataStoreId, pathParams.dataConnectorId)

            call.respond(HttpStatusCode.NoContent)
        }

        patch<Paths.DataConnector> { pathParams ->
            val principal = call.authentication.principal<ApiUser>()!!
            principal.ensureUserBelongsToOrganization(pathParams.organizationId)
            dataStoreService.assertUserHasSufficientPermissionToDataStore(
                principal.userId,
                pathParams.dataStoreId,
                OrganizationRoleDto.Owner
            )
            val dataConnector = call.receiveOrNull<DataConnectorMessageBody>()?.data
                ?: throw ApiException("The provided data connector data cannot be parsed")
            dataStoreService.renameDataConnector(
                pathParams.dataStoreId,
                pathParams.dataConnectorId,
                dataConnector.name ?: throw ApiException("A name for data connector is required")
            )

            call.respond(HttpStatusCode.NoContent)
        }

        post<Paths.ConnectionTest> { pathParams ->
            val principal = call.authentication.principal<ApiUser>()!!
            principal.ensureUserBelongsToOrganization(pathParams.organizationId)
            dataStoreService.assertDataStoreBelongsToOrganization(pathParams.organizationId, pathParams.dataStoreId)
            val connectionProperties = call.receiveOrNull<DataConnectorMessageBody>()?.data?.properties
                ?: throw ApiException("The provided data connector configuration cannot be parsed")
            val connectionString = connectionProperties[connectionStringPropertyName]

            try {
                if (connectionString.isNullOrBlank()) dataStoreService.testDatabaseConnection(connectionProperties)
                else dataStoreService.testDatabaseConnection(connectionString)
            } catch (e: Exception) {
                throw ApiException(e.message)
            }

            call.respond(HttpStatusCode.NoContent)
        }

        get<Paths.CaseNotionSuggestions> { pathParams ->
            val principal = call.authentication.principal<ApiUser>()!!
            principal.ensureUserBelongsToOrganization(pathParams.organizationId)
            dataStoreService.assertDataStoreBelongsToOrganization(pathParams.organizationId, pathParams.dataStoreId)
            val caseNotionSuggestions =
                dataStoreService.getCaseNotionSuggestions(pathParams.dataStoreId, pathParams.dataConnectorId)
                    .mapToArray { (classes, relations) ->
                        CaseNotion(
                            classes.toMap(),
                            relations.mapToArray { (sourceClass, targetClass) ->
                                CaseNotionEdges(
                                    "$sourceClass",
                                    "$targetClass"
                                )
                            })
                    }

            call.respond(
                HttpStatusCode.OK,
                CaseNotionCollectionMessageBody(caseNotionSuggestions)
            )
        }

        get<Paths.RelationshipGraph> { pathParams ->
            val principal = call.authentication.principal<ApiUser>()!!
            principal.ensureUserBelongsToOrganization(pathParams.organizationId)
            dataStoreService.assertDataStoreBelongsToOrganization(pathParams.organizationId, pathParams.dataStoreId)
            val (classes, relations) = dataStoreService.getRelationshipGraph(
                pathParams.dataStoreId,
                pathParams.dataConnectorId
            )
            val caseNotionWithAllClasses = CaseNotion(
                classes.toMap(),
                relations.mapToArray { (sourceClass, targetClass) -> CaseNotionEdges("$sourceClass", "$targetClass") })

            call.respond(
                HttpStatusCode.OK,
                CaseNotionMessageBody(caseNotionWithAllClasses)
            )
        }

        get<Paths.EtlProcesses> { pathParams ->
            val principal = call.authentication.principal<ApiUser>()!!
            principal.ensureUserBelongsToOrganization(pathParams.organizationId)
            dataStoreService.assertDataStoreBelongsToOrganization(pathParams.organizationId, pathParams.dataStoreId)

            val etlProcesses = dataStoreService.getEtlProcesses(pathParams.dataStoreId)
<<<<<<< HEAD
                .mapToArray { AbstractEtlProcess(it.id, it.name, it.dataConnectorId, it.isActive, EtlProcessType.valueOf(it.processType.processTypeName)) }
=======
                .mapToArray {
                    AbstractEtlProcess(
                        it.name,
                        it.dataConnectorId,
                        EtlProcessType.valueOf(it.processType.processTypeName),
                        it.id,
                        it.lastExecutionTime?.toLocalDateTime()
                    )
                }
>>>>>>> 32e36e04

            call.respond(
                HttpStatusCode.OK,
                EtlProcessCollectionMessageBody(etlProcesses)
            )
        }

        post<Paths.EtlProcesses> { pathParams ->
            val principal = call.authentication.principal<ApiUser>()!!
            principal.ensureUserBelongsToOrganization(pathParams.organizationId)
            dataStoreService.assertDataStoreBelongsToOrganization(pathParams.organizationId, pathParams.dataStoreId)
<<<<<<< HEAD
            dataStoreService.assertUserHasSufficientPermissionToDataStore(principal.userId, pathParams.dataStoreId, OrganizationRoleDto.Owner, OrganizationRoleDto.Writer)
=======
            dataStoreService.assertUserHasSufficientPermissionToDataStore(
                principal.userId,
                pathParams.dataStoreId,
                OrganizationRoleDto.Owner
            )
>>>>>>> 32e36e04
            val etlProcessData = call.receiveOrNull<EtlProcessMessageBody>()?.data
                ?: throw ApiException("The provided ETL process definition cannot be parsed")
            if (etlProcessData.dataConnectorId == null) throw ApiException("A data connector reference is required")
            if (etlProcessData.name.isNullOrBlank()) throw ApiException("A name for ETL process is required")

            val etlProcessId = when (etlProcessData.type) {
                EtlProcessType.automatic -> {
                    val relations = etlProcessData.caseNotion?.edges.orEmpty().map { edge ->
                        edge.sourceClassId to edge.targetClassId
                    }
                    dataStoreService.createAutomaticEtlProcess(
                        pathParams.dataStoreId,
                        etlProcessData.dataConnectorId,
                        etlProcessData.name,
                        relations
                    )
                }
                EtlProcessType.jdbc -> {
                    val configuration =
                        etlProcessData.configuration ?: throw ApiException("Empty ETL configuration is not supported")
                    dataStoreService.createJdbcEtlProcess(
                        pathParams.dataStoreId,
                        etlProcessData.dataConnectorId,
                        etlProcessData.name,
                        configuration
                    )
                }
                else -> throw ApiException("The provided ETL process type is not supported")
            }

<<<<<<< HEAD
            call.respond(HttpStatusCode.Created,
                EtlProcessMessageBody(AbstractEtlProcess(etlProcessId, etlProcessData.name, etlProcessData.dataConnectorId, type = etlProcessData.type)))
        }

        patch<Paths.EtlProcess> { pathParams ->
            val principal = call.authentication.principal<ApiUser>()!!
            principal.ensureUserBelongsToOrganization(pathParams.organizationId)
            dataStoreService.assertDataStoreBelongsToOrganization(pathParams.organizationId, pathParams.dataStoreId)
            dataStoreService.assertUserHasSufficientPermissionToDataStore(principal.userId, pathParams.dataStoreId, OrganizationRoleDto.Owner, OrganizationRoleDto.Writer)
            val etlProcessData = call.receiveOrNull<EtlProcessMessageBody>()?.data
                ?: throw ApiException("The provided ETL process definition cannot be parsed")
            if (etlProcessData.isActive == null) throw ApiException("An activation status for ETL process is required")
            dataStoreService.changeEtlProcessActivationState(pathParams.dataStoreId, pathParams.etlProcessId, etlProcessData.isActive)

            call.respond(HttpStatusCode.NoContent)
=======
            call.respond(
                HttpStatusCode.Created,
                EtlProcessMessageBody(
                    AbstractEtlProcess(
                        etlProcessData.name,
                        etlProcessData.dataConnectorId,
                        etlProcessData.type,
                        etlProcessData.id
                    )
                )
            )
        }

        get<Paths.EtlProcess> { pathParams ->
            val principal = call.authentication.principal<ApiUser>()!!
            principal.ensureUserBelongsToOrganization(pathParams.organizationId)
            dataStoreService.assertUserHasSufficientPermissionToDataStore(
                principal.userId,
                pathParams.dataStoreId,
                OrganizationRoleDto.Owner
            )
            dataStoreService.assertDataStoreBelongsToOrganization(pathParams.organizationId, pathParams.dataStoreId)
            try {
                val info = dataStoreService.getEtlProcessInfo(pathParams.dataStoreId, pathParams.etlProcessId)
                val message = EtlProcessInfo(
                    info.logIdentityId,
                    info.errors.mapToArray { EtlError(it.message, it.time.toLocalDateTime(), it.exception) },
                    info.lastExecutionTime?.toLocalDateTime()
                )
                call.respond(HttpStatusCode.OK, message)
            } catch (_: NoSuchElementException) {
                throw ApiException("Not found", HttpStatusCode.NotFound)
            }
>>>>>>> 32e36e04
        }

        delete<Paths.EtlProcess> { pathParams ->
            val principal = call.authentication.principal<ApiUser>()!!
            principal.ensureUserBelongsToOrganization(pathParams.organizationId)
            dataStoreService.assertUserHasSufficientPermissionToDataStore(
                principal.userId,
                pathParams.dataStoreId,
                OrganizationRoleDto.Owner
            )
            dataStoreService.assertDataStoreBelongsToOrganization(pathParams.organizationId, pathParams.dataStoreId)
            dataStoreService.removeEtlProcess(pathParams.dataStoreId, pathParams.etlProcessId)

            call.respond(HttpStatusCode.NoContent)
        }

<<<<<<< HEAD
        post<Paths.EtlProcessLog> { pathParams ->
            val principal = call.authentication.principal<ApiUser>()!!
            principal.ensureUserBelongsToOrganization(pathParams.organizationId)
            dataStoreService.assertDataStoreBelongsToOrganization(pathParams.organizationId, pathParams.dataStoreId)
            dataStoreService.assertUserHasSufficientPermissionToDataStore(principal.userId, pathParams.dataStoreId, OrganizationRoleDto.Owner, OrganizationRoleDto.Writer)
            logsService.enqueueXesExtractionFromMetaModel(pathParams.dataStoreId, pathParams.etlProcessId)

            call.respond(HttpStatusCode.NoContent)
=======
        post<Paths.SamplingEtlProcess> { pathParams ->
            val principal = call.authentication.principal<ApiUser>()!!
            principal.ensureUserBelongsToOrganization(pathParams.organizationId)
            dataStoreService.assertDataStoreBelongsToOrganization(pathParams.organizationId, pathParams.dataStoreId)
            dataStoreService.assertUserHasSufficientPermissionToDataStore(
                principal.userId,
                pathParams.dataStoreId,
                OrganizationRoleDto.Owner
            )
            val nComponents = (pathParams.nComponents ?: defaultSampleSize).coerceAtMost(maxSampleSize)
            val etlProcessData = call.receiveOrNull<EtlProcessMessageBody>()?.data
                ?: throw ApiException("The provided ETL process definition cannot be parsed")
            val id = when (etlProcessData.type) {
                EtlProcessType.jdbc -> {
                    val configuration =
                        etlProcessData.configuration ?: throw ApiException("Empty ETL configuration is not supported")
                    dataStoreService.createSamplingJdbcEtlProcess(
                        pathParams.dataStoreId,
                        etlProcessData.dataConnectorId,
                        etlProcessData.name,
                        configuration,
                        nComponents
                    )
                }
                else -> throw ApiException("The provided ETL process type is not supported")
            }

            call.respond(
                HttpStatusCode.Created,
                EtlProcessMessageBody(
                    AbstractEtlProcess(etlProcessData.name, etlProcessData.dataConnectorId, etlProcessData.type, id)
                )
            )
>>>>>>> 32e36e04
        }
    }
}<|MERGE_RESOLUTION|>--- conflicted
+++ resolved
@@ -316,19 +316,16 @@
             dataStoreService.assertDataStoreBelongsToOrganization(pathParams.organizationId, pathParams.dataStoreId)
 
             val etlProcesses = dataStoreService.getEtlProcesses(pathParams.dataStoreId)
-<<<<<<< HEAD
-                .mapToArray { AbstractEtlProcess(it.id, it.name, it.dataConnectorId, it.isActive, EtlProcessType.valueOf(it.processType.processTypeName)) }
-=======
                 .mapToArray {
                     AbstractEtlProcess(
+                        it.id,
                         it.name,
                         it.dataConnectorId,
-                        EtlProcessType.valueOf(it.processType.processTypeName),
-                        it.id,
-                        it.lastExecutionTime?.toLocalDateTime()
-                    )
-                }
->>>>>>> 32e36e04
+                        it.isActive,
+                        it.lastExecutionTime?.toLocalDateTime(),
+                        EtlProcessType.valueOf(it.processType.processTypeName)
+                    )
+                }
 
             call.respond(
                 HttpStatusCode.OK,
@@ -340,15 +337,7 @@
             val principal = call.authentication.principal<ApiUser>()!!
             principal.ensureUserBelongsToOrganization(pathParams.organizationId)
             dataStoreService.assertDataStoreBelongsToOrganization(pathParams.organizationId, pathParams.dataStoreId)
-<<<<<<< HEAD
             dataStoreService.assertUserHasSufficientPermissionToDataStore(principal.userId, pathParams.dataStoreId, OrganizationRoleDto.Owner, OrganizationRoleDto.Writer)
-=======
-            dataStoreService.assertUserHasSufficientPermissionToDataStore(
-                principal.userId,
-                pathParams.dataStoreId,
-                OrganizationRoleDto.Owner
-            )
->>>>>>> 32e36e04
             val etlProcessData = call.receiveOrNull<EtlProcessMessageBody>()?.data
                 ?: throw ApiException("The provided ETL process definition cannot be parsed")
             if (etlProcessData.dataConnectorId == null) throw ApiException("A data connector reference is required")
@@ -379,7 +368,6 @@
                 else -> throw ApiException("The provided ETL process type is not supported")
             }
 
-<<<<<<< HEAD
             call.respond(HttpStatusCode.Created,
                 EtlProcessMessageBody(AbstractEtlProcess(etlProcessId, etlProcessData.name, etlProcessData.dataConnectorId, type = etlProcessData.type)))
         }
@@ -395,15 +383,16 @@
             dataStoreService.changeEtlProcessActivationState(pathParams.dataStoreId, pathParams.etlProcessId, etlProcessData.isActive)
 
             call.respond(HttpStatusCode.NoContent)
-=======
             call.respond(
                 HttpStatusCode.Created,
                 EtlProcessMessageBody(
                     AbstractEtlProcess(
+                        etlProcessData.id,
                         etlProcessData.name,
                         etlProcessData.dataConnectorId,
-                        etlProcessData.type,
-                        etlProcessData.id
+                        etlProcessData.isActive,
+                        null,
+                        etlProcessData.type
                     )
                 )
             )
@@ -429,7 +418,6 @@
             } catch (_: NoSuchElementException) {
                 throw ApiException("Not found", HttpStatusCode.NotFound)
             }
->>>>>>> 32e36e04
         }
 
         delete<Paths.EtlProcess> { pathParams ->
@@ -446,7 +434,6 @@
             call.respond(HttpStatusCode.NoContent)
         }
 
-<<<<<<< HEAD
         post<Paths.EtlProcessLog> { pathParams ->
             val principal = call.authentication.principal<ApiUser>()!!
             principal.ensureUserBelongsToOrganization(pathParams.organizationId)
@@ -455,7 +442,8 @@
             logsService.enqueueXesExtractionFromMetaModel(pathParams.dataStoreId, pathParams.etlProcessId)
 
             call.respond(HttpStatusCode.NoContent)
-=======
+        }
+        
         post<Paths.SamplingEtlProcess> { pathParams ->
             val principal = call.authentication.principal<ApiUser>()!!
             principal.ensureUserBelongsToOrganization(pathParams.organizationId)
@@ -470,13 +458,14 @@
                 ?: throw ApiException("The provided ETL process definition cannot be parsed")
             val id = when (etlProcessData.type) {
                 EtlProcessType.jdbc -> {
-                    val configuration =
-                        etlProcessData.configuration ?: throw ApiException("Empty ETL configuration is not supported")
+                    etlProcessData.configuration ?: throw ApiException("Empty ETL configuration is not supported")
+                    etlProcessData.dataConnectorId ?: throw ApiException("Unknown data connector ID is not supported")
+                    etlProcessData.name ?: throw ApiException("Unknown ETL process name is not supported")
                     dataStoreService.createSamplingJdbcEtlProcess(
                         pathParams.dataStoreId,
                         etlProcessData.dataConnectorId,
                         etlProcessData.name,
-                        configuration,
+                        etlProcessData.configuration,
                         nComponents
                     )
                 }
@@ -486,10 +475,15 @@
             call.respond(
                 HttpStatusCode.Created,
                 EtlProcessMessageBody(
-                    AbstractEtlProcess(etlProcessData.name, etlProcessData.dataConnectorId, etlProcessData.type, id)
-                )
-            )
->>>>>>> 32e36e04
+                    AbstractEtlProcess(
+                        id,
+                        etlProcessData.name,
+                        etlProcessData.dataConnectorId,
+                        etlProcessData.isActive,
+                        etlProcessData.lastExecutionTime,
+                        etlProcessData.type)
+                )
+            )
         }
     }
 }
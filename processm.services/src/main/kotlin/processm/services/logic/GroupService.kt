--- conflicted
+++ resolved
@@ -10,33 +10,6 @@
 import java.util.*
 
 class GroupService {
-<<<<<<< HEAD
-=======
-
-    fun ensureSharedGroupExists(organizationId: UUID) = transaction(DBConnectionPool.database) {
-        val existingGroups =
-            UserGroups.select { UserGroups.organizationId eq organizationId and UserGroups.parentGroupId.isNull() }
-                .limit(1)
-
-        if (existingGroups.any()) {
-            return@transaction existingGroups.first()[UserGroups.id].value
-        }
-
-        try {
-            UserGroups.insertAndGetId {
-                it[this.organizationId] = EntityID(organizationId, Organizations)
-                it[groupRoleId] = GroupRoles.getIdByName(GroupRoleDto.Reader)
-                it[isImplicit] = true
-            }.value
-        } catch (e: ExposedSQLException) {
-            throw ValidationException(
-                ValidationException.Reason.ResourceNotFound,
-                "The specified organization does not exist"
-            )
-        }
-    }
-
->>>>>>> 1fa92873
     fun attachUserToGroup(userId: UUID, groupId: UUID): Unit = transaction(DBConnectionPool.database) {
         loggedScope { logger ->
             val userInGroup =

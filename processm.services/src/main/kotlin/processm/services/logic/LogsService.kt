package processm.services.logic

import de.odysseus.staxon.json.JsonXMLConfig
import de.odysseus.staxon.json.JsonXMLConfigBuilder
import de.odysseus.staxon.json.JsonXMLOutputFactory
import org.apache.commons.io.input.BoundedInputStream
import org.jetbrains.exposed.sql.select
import org.jetbrains.exposed.sql.transactions.transaction
import processm.core.Brand
import processm.core.communication.Producer
import processm.core.log.*
import processm.core.log.attribute.Attribute.IDENTITY_ID
import processm.core.log.hierarchical.DBHierarchicalXESInputStream
import processm.core.log.hierarchical.toFlatSequence
import processm.core.logging.loggedScope
import processm.core.persistence.connection.DBCache
import processm.core.querylanguage.Query
import processm.dbmodels.models.*
import java.io.BufferedInputStream
import java.io.InputStream
import java.io.OutputStream
import java.nio.charset.Charset
import java.util.*
import java.util.zip.Deflater
import java.util.zip.GZIPInputStream
import java.util.zip.ZipEntry
import java.util.zip.ZipOutputStream
import javax.xml.stream.XMLOutputFactory

class LogsService(private val producer: Producer) {
    companion object {
        private const val xesFileInputSizeLimit = 5_000_000L
        private const val logLimit = 10L
        private const val traceLimit = 30L
        private const val eventLimit = 90L
        private const val downloadLimitFactor = 10L
        private const val identityIdAttributeName = IDENTITY_ID
    }

    private fun InputStream.boundStreamSize(streamSizeLimit: Long) =
        BufferedInputStream(BoundedInputStream(this, streamSizeLimit))

    /**
     * Stores the provided XES [logStream] in the specified [dataStoreId].
     */
    fun saveLogFile(dataStoreId: UUID, fileName: String?, logStream: InputStream) {
        loggedScope { logger ->
            logger.info("Saving new log file ($fileName) to $dataStoreId")
            DBXESOutputStream(
                DBCache.get(dataStoreId.toString()).getConnection()
            ).use { db ->
                db.write(
                    XMLXESInputStream(
                        if (fileName?.endsWith("gz") == true) GZIPInputStream(
                            logStream.boundStreamSize(xesFileInputSizeLimit)
                        )
                        else logStream.boundStreamSize(xesFileInputSizeLimit)
                    )
                        .map {
                            val log = it as? Log ?: return@map it
                            val logAttributes = log.attributes.toMutableAttributeMap()

<<<<<<< HEAD
                            logAttributes.computeIfAbsent(identityIdAttributeName) {  UUID.randomUUID() }
=======
                            logAttributes.computeIfAbsent(identityIdAttributeName) {
                                IDAttr(
                                    identityIdAttributeName,
                                    UUID.randomUUID()
                                )
                            }
>>>>>>> f543af21

                            return@map Log(
                                logAttributes,
                                log.extensions.toMutableMap(),
                                log.traceGlobals.toMutableAttributeMap(),
                                log.eventGlobals.toMutableAttributeMap(),
                                log.traceClassifiers.toMutableMap(),
                                log.eventClassifiers.toMutableMap()
                            )
                        }
                )
            }
        }
    }

    /**
     * Executes the provided [query] against logs stored in [dataStoreId].
     */
    fun queryDataStoreJSON(dataStoreId: UUID, query: String): OutputStream.() -> Unit {
        // All preparation must be done here rather than in the returned lambda, as the lambda will be invoked
        // when writing output stream and error messages (e.g., parse errors) cannot be returned through HTTP
        // from that stage of processing.
        val queryStream = createQueryStream(dataStoreId, query, false)

        return {
            val config: JsonXMLConfig =
                JsonXMLConfigBuilder()
                    .autoArray(true)
                    .autoPrimitive(true)
                    .build()
            val factory = JsonXMLOutputFactory(config)

            write("[".toByteArray())
            val logsIterator = queryStream.iterator()

            while (logsIterator.hasNext()) {
                val resultsFromLog = logsIterator.next()
                val writer = factory.createXMLStreamWriter(this)

                try {
                    XMLXESOutputStream(writer, true).use {
                        it.write(resultsFromLog.toFlatSequence())
                    }
                } finally {
                    writer.close()
                }

                if (logsIterator.hasNext()) write(",".toByteArray())
            }

            write("]".toByteArray())
        }
    }

    /**
     * Executes the provided [query] against logs stored in [dataStoreId] and returns the result as zipped XES file.
     */
    fun queryDataStoreZIPXES(dataStoreId: UUID, query: String): OutputStream.() -> Unit {
        // All preparation must be done here rather than in the returned lambda, as the lambda will be invoked
        // when writing output stream and error messages (e.g., parse errors) cannot be returned through HTTP
        // from that stage of processing.
        val queryStream = createQueryStream(dataStoreId, query, true, downloadLimitFactor)

        return {
            ZipOutputStream(this, Charset.forName("utf-8")).use { zip ->
                zip.setLevel(Deflater.BEST_COMPRESSION)
                zip.setComment("File created using the ${Brand.name} software.")
                val factory = XMLOutputFactory.newInstance()

                for ((i, log) in queryStream.withIndex()) {
                    zip.putNextEntry(ZipEntry("$i.xes"))
                    val writer = factory.createXMLStreamWriter(zip, "utf-8")
                    try {
                        XMLXESOutputStream(writer).use {
                            it.write(log.toFlatSequence())
                        }
                    } finally {
                        writer.close()
                    }
                    zip.closeEntry()
                }
            }
        }
    }

    /**
     * Enqueues recreation of XES log based on data collected by [etlProcessId], stored in [dataStoreId].
     */
    fun enqueueXesExtractionFromMetaModel(dataStoreId: UUID, etlProcessId: UUID) {
        val dataStoreName = dataStoreId.toString()
        transaction(DBCache.get(dataStoreName).database) {
            val etlProcessDetails = EtlProcessesMetadata
                .innerJoin(DataConnectors)
                .slice(EtlProcessesMetadata.name, DataConnectors.dataModelId)
                .select { EtlProcessesMetadata.id eq etlProcessId }
                .firstOrNull() ?: throw ValidationException(
                Reason.ResourceNotFound,
                "The specified ETL process and/or data store does not exist"
            )
            val dataModelId = etlProcessDetails[DataConnectors.dataModelId]?.value ?: throw ValidationException(
                Reason.ResourceNotFound,
                "The specified ETL process and/or data store has no data model"
            )
            val etlProcessName = etlProcessDetails[EtlProcessesMetadata.name]

            producer.produce(ETL_PROCESS_CONVERSION_TOPIC) {
                setString(DATA_STORE_ID, "$dataStoreId")
                setString(ETL_PROCESS_ID, "$etlProcessId")
                setString(DATA_MODEL_ID, "$dataModelId")
                setString(ETL_PROCESS_NAME, etlProcessName)
            }
        }
    }

    /**
     * Removes XES log specified by the [identityId] attribute value.
     */
    fun removeLog(dataStoreId: UUID, identityId: UUID): Unit {
        DBCache.get(dataStoreId.toString()).getConnection().use { connection ->
            DBLogCleaner.removeLog(connection, identityId)
        }
    }

    private fun createQueryStream(
        dataStoreId: UUID,
        query: String,
        readNestedAttributes: Boolean,
        limitFactor: Long = 1L,
    ): DBHierarchicalXESInputStream {
        loggedScope { logger ->
            logger.info("Querying data store: $dataStoreId")
            logger.debug("User query: $query")

            val q = Query(query)
            q.applyLimits(logLimit, traceLimit * limitFactor, eventLimit * limitFactor)
            val queryStream = DBHierarchicalXESInputStream(dataStoreId.toString(), q, readNestedAttributes)

            return queryStream
        }
    }
}<|MERGE_RESOLUTION|>--- conflicted
+++ resolved
@@ -10,6 +10,7 @@
 import processm.core.communication.Producer
 import processm.core.log.*
 import processm.core.log.attribute.Attribute.IDENTITY_ID
+import processm.core.log.attribute.toMutableAttributeMap
 import processm.core.log.hierarchical.DBHierarchicalXESInputStream
 import processm.core.log.hierarchical.toFlatSequence
 import processm.core.logging.loggedScope
@@ -60,16 +61,7 @@
                             val log = it as? Log ?: return@map it
                             val logAttributes = log.attributes.toMutableAttributeMap()
 
-<<<<<<< HEAD
                             logAttributes.computeIfAbsent(identityIdAttributeName) {  UUID.randomUUID() }
-=======
-                            logAttributes.computeIfAbsent(identityIdAttributeName) {
-                                IDAttr(
-                                    identityIdAttributeName,
-                                    UUID.randomUUID()
-                                )
-                            }
->>>>>>> f543af21
 
                             return@map Log(
                                 logAttributes,

openapi: 3.0.3
info:
  title: ProcessM
  description: Description of API methods used in processm.
  version: 1.0.0
servers:
  - url: /api
tags:
  - name: config
    description: System configuration
  - name: users
    description: User registration and session management
  - name: workspaces
    description: User workspaces management
  - name: groups
    description: User groups and groups membership management
  - name: organizations
    description: User organizations and organizations membership management
  - name: dataStores
    description: Data stores management
  - name: logs
    description: Log data management
  - name: acl
    description: Access control lists management
paths:
  /config:
    get:
      tags:
        - config
      summary: Get system configuration
      operationId: getConfig
      responses:
        '200':
          description: Successful response
          content:
            'application/json':
              schema:
                $ref: '#/components/schemas/Config'
  /reset-password/request:
    post:
      tags:
        - users
      summary: If the given email corresponds to a registered user, an email to reset the password is sent to this email
      requestBody:
        content:
          'application/json':
            schema:
              $ref: '#/components/schemas/ResetPasswordRequest'
      responses:
        '202':
          description: Successful operation
  /reset-password/{token}:
    parameters:
      - name: token
        in: path
        description: Token for resetting the password
        required: true
        schema:
          type: string
          format: uuid
    post:
      tags:
        - users
      summary: Changes the password of the owner of the token (send via email) if the token is valid
      requestBody:
        content:
          'application/json':
            schema:
              $ref: '#/components/schemas/PasswordChange'
      responses:
        '200':
          description: Successful operation
        '403':
          $ref: '#/components/responses/Forbidden'
  /users:
    get:
      tags:
        - users
      summary: Get users associated with the current user by organization membership
      operationId: getUsers
      parameters:
        - in: query
          name: email
          schema:
            type: string
          required: false
          description: A fragment of the e-mail address for filtering.
        - in: query
          name: limit
          schema:
            type: integer
          required: false
          description: The limit on the number of returned items.
      responses:
        '200':
          description: Successful operation
          content:
            'application/json':
              schema:
                type: array
                items:
                  $ref: '#/components/schemas/UserAccountInfo'
      security:
        - bearerAuth: [ ]
    post:
      tags:
        - users
      summary: Register account
      operationId: createAccount
      requestBody:
        description: User email and organization name
        content:
          'application/json':
            schema:
              $ref: '#/components/schemas/AccountRegistrationInfo'
        required: true
      responses:
        '201':
          description: Successful operation
        '400':
          $ref: '#/components/responses/BadRequest'
        '409':
          $ref: '#/components/responses/Conflict'
  /users/session:
    post:
      tags:
        - users
      summary: User authentication
      operationId: signUserIn
      parameters:
        - in: header
          name: Authorization
          description: Expired authentication token
          required: false
          schema:
            type: string
      requestBody:
        description: User account credentials
        content:
          'application/json':
            schema:
              $ref: '#/components/schemas/UserCredentials'
        required: false
      responses:
        '201':
          description: Successful operation
          content:
            'application/json':
              schema:
                $ref: '#/components/schemas/AuthenticationResult'
        '400':
          $ref: '#/components/responses/BadRequest'
        '401':
          $ref: '#/components/responses/Unauthorized'
    delete:
      tags:
        - users
      summary: Session termination
      operationId: signUserOut
      responses:
        '204':
          description: user successfully logged out
        '404':
          $ref: '#/components/responses/NotFound'
      security:
        - bearerAuth: [ ]
  /users/me:
    get:
      tags:
        - users
      summary: Get details about current user
      operationId: getUserAccountDetails
      responses:
        '200':
          description: Successful operation
          content:
            'application/json':
              schema:
                $ref: '#/components/schemas/UserAccountInfo'
      security:
        - bearerAuth: [ ]
  /users/me/password:
    patch:
      tags:
        - users
      summary: Change user password
      operationId: changeUserPassword
      requestBody:
        description: Current and new password
        content:
          'application/json':
            schema:
              $ref: '#/components/schemas/PasswordChange'
        required: true
      responses:
        '204':
          description: Successful operation
        '403':
          $ref: '#/components/responses/Forbidden'
        '404':
          $ref: '#/components/responses/NotFound'
      security:
        - bearerAuth: [ ]
  /users/me/locale:
    patch:
      tags:
        - users
      summary: Change user locale
      operationId: changeUserLocale
      requestBody:
        description: New locale in ICU format (e.g. en_US)
        content:
          'application/json':
            schema:
              $ref: '#/components/schemas/LocaleChange'
        required: true
      responses:
        '200':
          description: Successful operation
          content:
            'application/json':
              schema:
                $ref: '#/components/schemas/UserAccountInfo'
        '400':
          $ref: '#/components/responses/BadRequest'
        '404':
          $ref: '#/components/responses/NotFound'
      security:
        - bearerAuth: [ ]
  /users/me/organizations:
    get:
      tags:
        - users
      summary: Get organizations which the current user is a member of
      operationId: getUserOrganizations
      responses:
        '200':
          description: Successful operation
          content:
            'application/json':
              schema:
                type: array
                items:
                  $ref: '#/components/schemas/UserRoleInOrganization'
        '404':
          $ref: '#/components/responses/NotFound'
      security:
        - bearerAuth: [ ]
  /data-stores:
    get:
      tags:
        - dataStores
      summary: Get all data stores assigned to given OrganizationID and to the calling User
      operationId: getDataStores
      responses:
        '200':
          description: Successful operation
          content:
            'application/json':
              schema:
                type: array
                items:
                  $ref: '#/components/schemas/DataStore'
        '403':
          $ref: '#/components/responses/Forbidden'
        '404':
          $ref: '#/components/responses/NotFound'
      security:
        - bearerAuth: [ ]
    post:
      tags:
        - dataStores
      summary: Create a new data store in the context of the specified organization and user
      operationId: createDataStore
      requestBody:
        description: Data store details
        content:
          'application/json':
            schema:
              $ref: '#/components/schemas/DataStore'
        required: true
      responses:
        '201':
          description: Successful operation
          content:
            'application/json':
              schema:
                $ref: '#/components/schemas/DataStore'
        '403':
          $ref: '#/components/responses/Forbidden'
        '404':
          $ref: '#/components/responses/NotFound'
      security:
        - bearerAuth: [ ]
  /data-stores/{dataStoreId}:
    parameters:
      - name: dataStoreId
        in: path
        description: Data store ID
        required: true
        schema:
          type: string
          format: uuid
    get:
      tags:
        - dataStores
      summary: Get the specified data store
      operationId: getDataStore
      responses:
        '200':
          description: Successful operation
          content:
            'application/json':
              schema:
                $ref: '#/components/schemas/DataStore'
        '403':
          $ref: '#/components/responses/Forbidden'
        '404':
          $ref: '#/components/responses/NotFound'
      security:
        - bearerAuth: [ ]
    patch:
      tags:
        - dataStores
      summary: Update the specified data store
      operationId: updateDataStore
      requestBody:
        description: An object containing data store details to be updated
        content:
          'application/json':
            schema:
              $ref: '#/components/schemas/DataStore'
      responses:
        '204':
          description: Successful operation
        '403':
          $ref: '#/components/responses/Forbidden'
        '404':
          $ref: '#/components/responses/NotFound'
      security:
        - bearerAuth: [ ]
    delete:
      tags:
        - dataStores
      summary: Remove the specified data store
      operationId: deleteDataStore
      responses:
        '204':
          description: Successful operation
        '403':
          $ref: '#/components/responses/Forbidden'
        '404':
          $ref: '#/components/responses/NotFound'
      security:
        - bearerAuth: [ ]
  /data-stores/{dataStoreId}/data-connectors:
    parameters:
      - name: dataStoreId
        in: path
        description: Data store ID
        required: true
        schema:
          type: string
          format: uuid
    get:
      tags:
        - dataStores
      summary: Get all data connectors assigned to the given data store
      operationId: getDataConnectors
      responses:
        '200':
          description: Successful operation
          content:
            'application/json':
              schema:
                type: array
                items:
                  $ref: '#/components/schemas/DataConnector'
        '403':
          $ref: '#/components/responses/Forbidden'
        '404':
          $ref: '#/components/responses/NotFound'
      security:
        - bearerAuth: [ ]
    post:
      tags:
        - dataStores
      summary: Create a new data connector assigned to the specified data store
      operationId: createDataConnector
      requestBody:
        description: Data connector details
        content:
          'application/json':
            schema:
              $ref: '#/components/schemas/DataConnector'
        required: true
      responses:
        '201':
          description: Successful operation
          content:
            'application/json':
              schema:
                $ref: '#/components/schemas/DataConnector'
        '403':
          $ref: '#/components/responses/Forbidden'
        '404':
          $ref: '#/components/responses/NotFound'
      security:
        - bearerAuth: [ ]
  /data-stores/{dataStoreId}/data-connectors/{dataConnectorId}:
    parameters:
      - name: dataStoreId
        in: path
        description: Data store ID
        required: true
        schema:
          type: string
          format: uuid
      - name: dataConnectorId
        in: path
        description: Data connector ID
        required: true
        schema:
          type: string
          format: uuid
    patch:
      tags:
        - dataStores
      summary: Update the specified data connector
      operationId: updateDataConnector
      requestBody:
        description: An object containing data container details to be updated
        content:
          'application/json':
            schema:
              $ref: '#/components/schemas/DataConnector'
      responses:
        '204':
          description: Successful operation
        '403':
          $ref: '#/components/responses/Forbidden'
        '404':
          $ref: '#/components/responses/NotFound'
      security:
        - bearerAuth: [ ]
    delete:
      tags:
        - dataStores
      summary: Remove the specified data connector
      operationId: deleteDataConnector
      responses:
        '204':
          description: Successful operation
        '403':
          $ref: '#/components/responses/Forbidden'
        '404':
          $ref: '#/components/responses/NotFound'
      security:
        - bearerAuth: [ ]
  /data-stores/{dataStoreId}/data-connectors/test:
    parameters:
      - name: dataStoreId
        in: path
        description: Data store ID
        required: true
        schema:
          type: string
          format: uuid
    post:
      tags:
        - dataStores
      summary: Tests data connector's configuration connectivity.
      operationId: testDataConnector
      requestBody:
        description: Data connector configuration
        content:
          'application/json':
            schema:
              $ref: '#/components/schemas/DataConnector'
        required: true
      responses:
        '204':
          description: Successful operation
        '403':
          $ref: '#/components/responses/Forbidden'
        '404':
          $ref: '#/components/responses/NotFound'
      security:
        - bearerAuth: [ ]
  /data-stores/{dataStoreId}/data-connectors/{dataConnectorId}/case-notions:
    parameters:
      - name: dataStoreId
        in: path
        description: Data store ID
        required: true
        schema:
          type: string
          format: uuid
      - name: dataConnectorId
        in: path
        description: Data connector ID
        required: true
        schema:
          type: string
          format: uuid
    get:
      tags:
        - dataStores
      summary: Get suggested case notions for the specified data connector
      operationId: getCaseNotionSuggestions
      responses:
        '200':
          description: Successful operation
          content:
            'application/json':
              schema:
                type: array
                items:
                  $ref: '#/components/schemas/CaseNotion'
        '403':
          $ref: '#/components/responses/Forbidden'
        '404':
          $ref: '#/components/responses/NotFound'
      security:
        - bearerAuth: [ ]
  /data-stores/{dataStoreId}/data-connectors/{dataConnectorId}/relationship-graph:
    parameters:
      - name: dataStoreId
        in: path
        description: Data store ID
        required: true
        schema:
          type: string
          format: uuid
      - name: dataConnectorId
        in: path
        description: Data connector ID
        required: true
        schema:
          type: string
          format: uuid
    get:
      tags:
        - dataStores
      summary: Get relationship graph for the specified data connector
      operationId: getRelationshipGraph
      responses:
        '200':
          description: Successful operation
          content:
            'application/json':
              schema:
                $ref: '#/components/schemas/RelationshipGraph'
        '403':
          $ref: '#/components/responses/Forbidden'
        '404':
          $ref: '#/components/responses/NotFound'
      security:
        - bearerAuth: [ ]
  /data-stores/{dataStoreId}/etl-processes:
    parameters:
      - name: dataStoreId
        in: path
        description: Data store ID
        required: true
        schema:
          type: string
          format: uuid
    get:
      tags:
        - dataStores
      summary: Get all ETL processes assigned to the given data store
      operationId: getEtlProcesses
      responses:
        '200':
          description: Successful operation
          content:
            'application/json':
              schema:
                type: array
                items:
                  $ref: '#/components/schemas/AbstractEtlProcess'
        '403':
          $ref: '#/components/responses/Forbidden'
        '404':
          $ref: '#/components/responses/NotFound'
      security:
        - bearerAuth: [ ]
    post:
      tags:
        - dataStores
      summary: Create a new ETL process assigned to the specified data store
      operationId: createEtlProcess
      requestBody:
        description: ETL process details
        content:
          'application/json':
            schema:
              $ref: '#/components/schemas/AbstractEtlProcess'
        required: true
      responses:
        '201':
          description: Successful operation
          content:
            'application/json':
              schema:
                $ref: '#/components/schemas/AbstractEtlProcess'
        '403':
          $ref: '#/components/responses/Forbidden'
        '404':
          $ref: '#/components/responses/NotFound'
      security:
        - bearerAuth: [ ]
  /data-stores/{dataStoreId}/etl-processes/{etlProcessId}:
    parameters:
      - name: dataStoreId
        in: path
        description: Data store ID
        required: true
        schema:
          type: string
          format: uuid
      - name: etlProcessId
        in: path
        description: ETL process ID
        required: true
        schema:
          type: string
          format: uuid
    patch:
      tags:
        - dataStores
      summary: Changes individual properties of an ETL process, e.g., an activation state.
      operationId: patchEtlProcess
      requestBody:
        description: ETL process details
        content:
          'application/json':
            schema:
              $ref: '#/components/schemas/AbstractEtlProcess'
        required: true
      responses:
        '204':
          description: Successful operation
        '403':
          $ref: '#/components/responses/Forbidden'
        '404':
          $ref: '#/components/responses/NotFound'
      security:
        - bearerAuth: [ ]
    put:
      tags:
        - dataStores
      summary: Overwrites the specified ETL process
      operationId: updateEtlProcess
      requestBody:
        description: ETL process details
        content:
          'application/json':
            schema:
              $ref: '#/components/schemas/AbstractEtlProcess'
        required: true
      responses:
        '204':
          description: Successful operation
        '403':
          $ref: '#/components/responses/Forbidden'
        '404':
          $ref: '#/components/responses/NotFound'
      security:
        - bearerAuth: [ ]
    get:
      tags:
        - dataStores
      summary: Retrieves the information about execution of the specified ETL process
      operationId: getEtlProcess
      responses:
        '200':
          description: Successful operation
          content:
            'application/json':
              schema:
                $ref: '#/components/schemas/EtlProcessInfo'
        '403':
          $ref: '#/components/responses/Forbidden'
        '404':
          $ref: '#/components/responses/NotFound'
      security:
        - bearerAuth: [ ]
    delete:
      tags:
        - dataStores
      summary: Remove the specified ETL process
      operationId: deleteEtlProcess
      responses:
        '204':
          description: Successful operation
        '403':
          $ref: '#/components/responses/Forbidden'
        '404':
          $ref: '#/components/responses/NotFound'
      security:
        - bearerAuth: [ ]
    post:
      tags:
        - dataStores
      summary: Schedule the ETL process for immediate execution. Valid only for JDBC processes.
      operationId: triggerEtlProcess
      responses:
        '204':
          description: Successful operation
        '403':
          $ref: '#/components/responses/Forbidden'
        '404':
          $ref: '#/components/responses/NotFound'
      security:
        - bearerAuth: [ ]
  /data-stores/{dataStoreId}/sampling-etl-processes/:
    parameters:
      - name: dataStoreId
        in: path
        description: Data store ID
        required: true
        schema:
          type: string
          format: uuid
    post:
      tags:
        - dataStores
      summary: Create an ETL process intended to generate a sample log
      operationId: createSamplingJdbcEtlProcess
      requestBody:
        description: ETL process details
        content:
          'application/json':
            schema:
              $ref: '#/components/schemas/EtlProcess'
        required: true
      responses:
        '200':
          description: Successful operation
          content:
            'application/json':
              schema:
                $ref: '#/components/schemas/EtlProcess'
        '403':
          $ref: '#/components/responses/Forbidden'
        '404':
          $ref: '#/components/responses/NotFound'
      security:
        - bearerAuth: [ ]
  /workspaces:
    get:
      tags:
        - workspaces
      summary: Get all workspaces available to the calling user in the context of the specified organization
      operationId: getWorkspaces
      responses:
        '200':
          description: Successful operation
          content:
            'application/json':
              schema:
                type: array
                items:
                  $ref: '#/components/schemas/Workspace'
      security:
        - bearerAuth: [ ]
    post:
      tags:
        - workspaces
      summary: Create a new workspace in the context of the organization specified in the body
      operationId: createWorkspace
      requestBody:
        description: New workspace details
        content:
          'application/json':
            schema:
              $ref: '#/components/schemas/NewWorkspace'
        required: true
      responses:
        '201':
          description: Successful operation
          content:
            'application/json':
              schema:
                $ref: '#/components/schemas/Workspace'
        '403':
          $ref: '#/components/responses/Forbidden'
      security:
        - bearerAuth: [ ]
  /workspaces/empty-component/{type}:
    parameters:
      - name: type
        in: path
        description: Component type
        required: true
        schema:
          $ref: '#/components/schemas/ComponentType'
    get:
      tags:
        - workspaces
      summary: Get the template for a new component of the specified type
      operationId: getEmptyComponent
      responses:
        '200':
          description: Successful operation
          content:
            'application/json':
              schema:
                $ref: '#/components/schemas/AbstractComponent'
        '403':
          $ref: '#/components/responses/Forbidden'
        '404':
          $ref: '#/components/responses/NotFound'
      security:
        - bearerAuth: [ ]
  /workspaces/{workspaceId}:
    parameters:
      - name: workspaceId
        in: path
        description: Workspace ID
        required: true
        schema:
          type: string
          format: uuid
    get:
      tags:
        - workspaces
      summary: Get the specified workspace in the context of the specified organization
      operationId: getWorkspace
      responses:
        '200':
          description: Successful operation
          content:
            'application/json':
              schema:
                $ref: '#/components/schemas/Workspace'
        '403':
          $ref: '#/components/responses/Forbidden'
        '404':
          $ref: '#/components/responses/NotFound'
      security:
        - bearerAuth: [ ]
    put:
      tags:
        - workspaces
      summary: Update the specified workspace in the context of the specified organization
      operationId: updateWorkspace
      requestBody:
        description: Workspace details to update
        content:
          'application/json':
            schema:
              $ref: '#/components/schemas/Workspace'
        required: true
      responses:
        '204':
          description: Successful operation
        '403':
          $ref: '#/components/responses/Forbidden'
        '404':
          $ref: '#/components/responses/NotFound'
      security:
        - bearerAuth: [ ]
    delete:
      tags:
        - workspaces
      summary: Remove the specified workspace in the context of the specified organization
      operationId: deleteWorkspace
      responses:
        '204':
          description: Successful operation
        '403':
          $ref: '#/components/responses/Forbidden'
        '404':
          $ref: '#/components/responses/NotFound'
      security:
        - bearerAuth: [ ]
  /workspaces/{workspaceId}/components:
    parameters:
      - name: workspaceId
        in: path
        description: Workspace ID
        required: true
        schema:
          type: string
          format: uuid
    get:
      tags:
        - workspaces
        - components
      summary: Get all components available to the calling user in the specified workspace in the context of the specified organization
      operationId: getWorkspaceComponents
      responses:
        '200':
          description: successful operation
          content:
            'application/json':
              schema:
                type: array
                items:
                  $ref: '#/components/schemas/AbstractComponent'
        '403':
          $ref: '#/components/responses/Forbidden'
        '404':
          $ref: '#/components/responses/NotFound'
      security:
        - bearerAuth: [ ]
  /workspaces/{workspaceId}/components/{componentId}:
    parameters:
      - name: workspaceId
        in: path
        description: Workspace ID
        required: true
        schema:
          type: string
          format: uuid
      - name: componentId
        in: path
        description: Component ID
        required: true
        schema:
          type: string
          format: uuid
    get:
      tags:
        - workspaces
        - components
      summary: Get the specified component in the specified workspace in the context of the specified organization
      operationId: getWorkspaceComponent
      responses:
        '200':
          description: successful operation
          content:
            'application/json':
              schema:
                $ref: '#/components/schemas/AbstractComponent'
        '403':
          $ref: '#/components/responses/Forbidden'
        '404':
          $ref: '#/components/responses/NotFound'
      security:
        - bearerAuth: [ ]
    put:
      tags:
        - workspaces
        - components
      summary: Add or update the specified component in the specified workspace in the context of the specified organization
      operationId: addOrUpdateWorkspaceComponent
      requestBody:
        description: Component details to update
        content:
          'application/json':
            schema:
              $ref: '#/components/schemas/AbstractComponent'
        required: true
      responses:
        '200':
          description: successful operation
          content:
            'application/json':
              schema:
                $ref: '#/components/schemas/ComponentLastModified'
        '403':
          $ref: '#/components/responses/Forbidden'
        '404':
          $ref: '#/components/responses/NotFound'
      security:
        - bearerAuth: [ ]
    delete:
      tags:
        - workspaces
        - components
      summary: Remove the specified component in the specified workspace in the context of the specified organization
      operationId: removeWorkspaceComponent
      responses:
        '204':
          description: successful operation
          content:
            'application/json':
              schema:
                $ref: '#/components/schemas/AbstractComponent'
        '403':
          $ref: '#/components/responses/Forbidden'
        '404':
          $ref: '#/components/responses/NotFound'
      security:
        - bearerAuth: [ ]
  /workspaces/{workspaceId}/components/{componentId}/data:
    parameters:
      - name: workspaceId
        in: path
        description: Workspace ID
        required: true
        schema:
          type: string
          format: uuid
      - name: componentId
        in: path
        description: Component ID
        required: true
        schema:
          type: string
          format: uuid
    get:
      tags:
        - workspaces
        - components
      summary: Get data of the specified component in the specified workspace in the context of the specified organization
      operationId: getWorkspaceComponentData
      responses:
        '200':
          description: successful operation
          content:
            'application/json':
              schema:
                $ref: '#/components/schemas/AbstractComponentData'
        '403':
          $ref: '#/components/responses/Forbidden'
        '404':
          $ref: '#/components/responses/NotFound'
      security:
        - bearerAuth: [ ]
    patch:
      tags:
        - workspaces
        - components
      summary: Set the data variant, e.g., the accepted model version
      operationId: patchWorkspaceComponentData
      requestBody:
        content:
          'application/json':
            schema:
              type: integer
              format: int64
      responses:
        '204':
          description: successful operation
        '403':
          $ref: '#/components/responses/Forbidden'
        '404':
          $ref: '#/components/responses/NotFound'
      security:
        - bearerAuth: [ ]
  /workspaces/{workspaceId}/components/{componentId}/data/{variantId}:
    parameters:
      - name: workspaceId
        in: path
        description: Workspace ID
        required: true
        schema:
          type: string
          format: uuid
      - name: componentId
        in: path
        description: Component ID
        required: true
        schema:
          type: string
          format: uuid
      - name: variantId
        in: path
        description: Variant ID
        required: true
        schema:
          type: integer
          format: int64
    get:
      tags:
        - workspaces
        - components
      summary: Get the specified data variant of the specified component in the specified workspace
      operationId: getWorkspaceComponentDataVariant
      responses:
        '200':
          description: successful operation
          content:
            'application/json':
              schema:
                $ref: '#/components/schemas/AbstractComponentData'
        '403':
          $ref: '#/components/responses/Forbidden'
        '404':
          $ref: '#/components/responses/NotFound'
      security:
        - bearerAuth: [ ]
  /workspaces/{workspaceId}/layout:
    parameters:
      - name: workspaceId
        in: path
        description: Workspace ID
        required: true
        schema:
          type: string
          format: uuid
    patch:
      tags:
        - workspaces
      summary: Update size and position of the specified components
      operationId: updateWorkspaceLayout
      requestBody:
        description: An object containing new size and position of updated components
        content:
          'application/json':
            schema:
              $ref: '#/components/schemas/LayoutCollectionMessageBody'
      responses:
        '204':
          description: Successful operation
        '403':
          $ref: '#/components/responses/Forbidden'
        '404':
          $ref: '#/components/responses/NotFound'
      security:
        - bearerAuth: [ ]
  /organizations/{organizationId}/groups:
    parameters:
      - name: organizationId
        in: path
        required: true
        description: The id of the organization
        schema:
          type: string
          format: uuid
    get:
      tags:
        - groups
      summary: Get groups belonging to the organization
      operationId: getGroups
      responses:
        '200':
          description: Successful operation
          content:
            'application/json':
              schema:
                type: array
                items:
                  $ref: '#/components/schemas/Group'
      security:
        - bearerAuth: [ ]
    post:
      tags:
        - groups
      summary: Create group
      operationId: createGroup
      requestBody:
        description: Group details
        content:
          'application/json':
            schema:
              $ref: '#/components/schemas/Group'
        required: true
      responses:
        '201':
          description: Successful operation
          content:
            'application/json':
              schema:
                $ref: '#/components/schemas/Group'
        '401':
          $ref: '#/components/responses/Unauthorized'
        '403':
          $ref: '#/components/responses/Forbidden'
        '404':
          $ref: '#/components/responses/NotFound'
      security:
        - bearerAuth: [ ]
  /organizations/{organizationId}/groups/{groupId}:
    parameters:
      - name: organizationId
        in: path
        required: true
        description: The id of the organization
        schema:
          type: string
          format: uuid
      - name: groupId
        in: path
        description: Group ID
        required: true
        schema:
          type: string
          format: uuid
    get:
      tags:
        - groups
      summary: Get the specified group
      operationId: getGroup
      responses:
        '200':
          description: Successful operation
          content:
            'application/json':
              schema:
                $ref: '#/components/schemas/Group'
        '401':
          $ref: '#/components/responses/Unauthorized'
        '403':
          $ref: '#/components/responses/Forbidden'
        '404':
          $ref: '#/components/responses/NotFound'
      security:
        - bearerAuth: [ ]
    put:
      tags:
        - groups
      summary: Update specified group
      operationId: updateGroup
      requestBody:
        description: Group details
        content:
          'application/json':
            schema:
              $ref: '#/components/schemas/Group'
        required: true
      responses:
        '204':
          description: Successful operation
        '401':
          $ref: '#/components/responses/Unauthorized'
        '403':
          $ref: '#/components/responses/Forbidden'
        '404':
          $ref: '#/components/responses/NotFound'
      security:
        - bearerAuth: [ ]
    delete:
      tags:
        - groups
      summary: Remove group
      operationId: removeGroup
      responses:
        '204':
          description: Successful operation
        '401':
          $ref: '#/components/responses/Unauthorized'
        '403':
          $ref: '#/components/responses/Forbidden'
        '404':
          $ref: '#/components/responses/NotFound'
      security:
        - bearerAuth: [ ]
  /organizations/{organizationId}/groups/{groupId}/members:
    parameters:
      - name: organizationId
        in: path
        required: true
        description: The id of the organization
        schema:
          type: string
          format: uuid
      - name: groupId
        in: path
        description: Group ID
        required: true
        schema:
          type: string
          format: uuid
    get:
      tags:
        - groups
      summary: Get members of the specified group
      operationId: getGroupMembers
      responses:
        '200':
          description: Successful operation
          content:
            'application/json':
              schema:
                type: array
                items:
                  $ref: '#/components/schemas/UserInfo'
      security:
        - bearerAuth: [ ]
    post:
      tags:
        - groups
      summary: Add new member to the specified group
      operationId: addGroupMember
      requestBody:
        description: New member ID
        content:
          'application/json':
            schema:
              description: User ID
              type: string
              format: uuid
        required: true
      responses:
        '201':
          description: Successful operation
        '401':
          $ref: '#/components/responses/Unauthorized'
        '403':
          $ref: '#/components/responses/Forbidden'
        '404':
          $ref: '#/components/responses/NotFound'
      security:
        - bearerAuth: [ ]
  /organizations/{organizationId}/groups/{groupId}/sole-ownership:
    parameters:
      - name: organizationId
        in: path
        required: true
        description: The id of the organization
        schema:
          type: string
          format: uuid
      - name: groupId
        in: path
        description: Group ID
        required: true
        schema:
          type: string
          format: uuid
    get:
      tags:
        - groups
      summary: Get objects the group is the sole owner of
      operationId: getGroupSoleOwnership
      responses:
        '200':
          description: Successful operation
          content:
            'application/json':
              schema:
                type: array
                items:
                  $ref: '#/components/schemas/EntityID'
      security:
        - bearerAuth: [ ]
  /organizations/{organizationId}/groups/{groupId}/members/{userId}:
    parameters:
      - name: organizationId
        in: path
        required: true
        description: The id of the organization
        schema:
          type: string
          format: uuid
      - name: groupId
        in: path
        description: Group ID
        required: true
        schema:
          type: string
          format: uuid
      - name: userId
        in: path
        description: User ID
        required: true
        schema:
          type: string
          format: uuid
    delete:
      tags:
        - groups
      summary: Remove member from the specified group
      operationId: removeGroupMember
      responses:
        '204':
          description: Successful operation
        '401':
          $ref: '#/components/responses/Unauthorized'
        '403':
          $ref: '#/components/responses/Forbidden'
        '404':
          $ref: '#/components/responses/NotFound'
      security:
        - bearerAuth: [ ]
  /organizations:
    get:
      tags:
        - organizations
      summary: Get organizations
      operationId: getOrganizations
      responses:
        '200':
          description: Successful operation
          content:
            'application/json':
              schema:
                type: array
                items:
                  $ref: '#/components/schemas/Organization'
      security:
        - bearerAuth: [ ]
    post:
      tags:
        - organizations
      summary: Create organization
      operationId: createOrganization
      requestBody:
        description: Organization details
        content:
          'application/json':
            schema:
              $ref: '#/components/schemas/Organization'
        required: true
      responses:
        '201':
          description: Successful operation
          content:
            'application/json':
              schema:
                $ref: '#/components/schemas/Organization'
        '400':
          $ref: '#/components/responses/BadRequest'
        '409':
          $ref: '#/components/responses/Conflict'
      security:
        - bearerAuth: [ ]
  /organizations/{organizationId}:
    parameters:
      - name: organizationId
        in: path
        description: Organization ID
        required: true
        schema:
          type: string
          format: uuid
    get:
      tags:
        - organizations
      summary: Get the specified organization
      operationId: getOrganization
      responses:
        '200':
          description: Successful operation
          content:
            'application/json':
              schema:
                $ref: '#/components/schemas/Organization'
        '404':
          $ref: '#/components/responses/NotFound'
      security:
        - bearerAuth: [ ]
    put:
      tags:
        - organizations
      summary: Update specified organization
      operationId: updateOrganization
      requestBody:
        description: Organization details
        content:
          'application/json':
            schema:
              $ref: '#/components/schemas/Organization'
        required: true
      responses:
        '204':
          description: Successful operation
        '403':
          $ref: '#/components/responses/Forbidden'
        '404':
          $ref: '#/components/responses/NotFound'
      security:
        - bearerAuth: [ ]
    delete:
      tags:
        - organizations
      summary: Remove the specified organization
      operationId: removeOrganization
      responses:
        '204':
          description: Successful operation
        '403':
          $ref: '#/components/responses/Forbidden'
        '404':
          $ref: '#/components/responses/NotFound'
      security:
        - bearerAuth: [ ]
  /organizations/{organizationId}/suborganizations/{subOrganizationId}:
    parameters:
      - name: organizationId
        in: path
        description: Organization ID
        required: true
        schema:
          type: string
          format: uuid
      - name: subOrganizationId
        in: path
        description: SubOrganization ID
        required: true
        schema:
          type: string
          format: uuid
    put:
      tags:
        - organizations
      summary: Attach the specified organization as a sub-organization of the other
      operationId: attachSubOrganization
      responses:
        '201':
          description: Successful operation
      security:
        - bearerAuth: [ ]
    delete:
      tags:
        - organizations
      summary: Detach the specified sub-organization from its parent
      operationId: detachSubOrganization
      responses:
        '201':
          description: Successful operation
      security:
        - bearerAuth: [ ]
  /organizations/{organizationId}/members:
    parameters:
      - name: organizationId
        in: path
        description: Organization ID
        required: true
        schema:
          type: string
          format: uuid
    get:
      tags:
        - organizations
      summary: Get members of the specified organization
      operationId: getOrganizationMembers
      responses:
        '200':
          description: Successful operation
          content:
            'application/json':
              schema:
                type: array
                items:
                  $ref: '#/components/schemas/OrganizationMember'
        '400':
          $ref: '#/components/responses/BadRequest'
        '403':
          $ref: '#/components/responses/Forbidden'
        '404':
          $ref: '#/components/responses/NotFound'
      security:
        - bearerAuth: [ ]
    post:
      tags:
        - organizations
      summary: Add new member to the specified organization
      operationId: addOrganizationMember
      requestBody:
        description: New member username
        content:
          'application/json':
            schema:
              $ref: '#/components/schemas/OrganizationMember'
        required: true
      responses:
        '201':
          description: Successful operation
        '400':
          $ref: '#/components/responses/BadRequest'
        '409':
          $ref: '#/components/responses/Conflict'
      security:
        - bearerAuth: [ ]
  /organizations/{organizationId}/members/{userId}:
    parameters:
      - name: organizationId
        in: path
        description: Organization ID
        required: true
        schema:
          type: string
          format: uuid
      - name: userId
        in: path
        description: User ID
        required: true
        schema:
          type: string
          format: uuid
    patch:
      tags:
        - organizations
      summary: Changes member attributes
      operationId: updateOrganizationMember
      requestBody:
        content:
          'application/json':
            schema:
              $ref: "#/components/schemas/OrganizationMember"
      responses:
        '204':
          description: Successful operation
        '403':
          $ref: '#/components/responses/Forbidden'
        '404':
          $ref: '#/components/responses/NotFound'
        '422':
          $ref: '#/components/responses/UnprocessableEntity'
      security:
        - bearerAuth: [ ]
    delete:
      tags:
        - organizations
      summary: Remove member from the specified organization
      operationId: removeOrganizationMember
      responses:
        '204':
          description: Successful operation
        '403':
          $ref: '#/components/responses/Forbidden'
        '404':
          $ref: '#/components/responses/NotFound'
        '422':
          $ref: '#/components/responses/UnprocessableEntity'
      security:
        - bearerAuth: [ ]
  /organizations/{organizationId}/sole-ownership:
    parameters:
      - name: organizationId
        in: path
        required: true
        description: The id of the organization
        schema:
          type: string
          format: uuid
    get:
      tags:
        - organizations
      summary: Get identifiers of the objects such that the groups of the organization are the sole owners of
      operationId: getOrganizationSoleOwnership
      responses:
        '200':
          description: Successful operation
          content:
            'application/json':
              schema:
                type: array
                items:
                  $ref: '#/components/schemas/EntityID'
      security:
        - bearerAuth: [ ]
  /data-stores/{dataStoreId}/logs:
    parameters:
      - name: dataStoreId
        in: path
        description: Data store ID
        required: true
        schema:
          type: string
          format: uuid
    get:
      tags:
        - logs
      summary: Query logs stored in the specified data store
      operationId: submitLogsQuery
      parameters:
        - in: header
          name: Accept
          schema:
            type: string
            enum:
              - "application/json"
              - "application/zip"
          required: true
        - in: query
          name: query
          schema:
            type: string
          description: The query to be submitted
          required: false
      responses:
        '200':
          description: Successful operation
          content:
            'application/json':
              schema:
                type: array
                items:
                  type: object
        '400':
          $ref: '#/components/responses/BadRequest'
        '403':
          $ref: '#/components/responses/Forbidden'
        '503':
          $ref: '#/components/responses/ServiceUnavailable'
      security:
        - bearerAuth: [ ]
    post:
      tags:
        - logs
      summary: Upload new log file to the specified data store
      operationId: uploadLogFile
      requestBody:
        content:
          multipart/form-data:
            schema:
              type: object
              properties:
                fileName:
                  type: string
                  format: binary
      responses:
        '201':
          description: Successful operation
        '400':
          $ref: '#/components/responses/BadRequest'
        '403':
          $ref: '#/components/responses/Forbidden'
      security:
        - bearerAuth: [ ]
  /data-stores/{dataStoreId}/logs/{identityId}:
    parameters:
      - name: dataStoreId
        in: path
        description: Data store ID
        required: true
        schema:
          type: string
          format: uuid
      - name: identityId
        in: path
        description: Value of identity:id attribute
        required: true
        schema:
          type: string
          format: uuid
    delete:
      tags:
        - dataStores
        - logs
      summary: Remove XES log from the specified data store
      operationId: removeLog
      responses:
        '204':
          description: Successful operation
        '403':
          $ref: '#/components/responses/Forbidden'
        '404':
          $ref: '#/components/responses/NotFound'
      security:
        - bearerAuth: [ ]
  /acl/{urn}:
    parameters:
      - name: urn
        in: path
        description: URN of the object
        required: true
        schema:
          type: string
    get:
      operationId: getACL
      tags:
        - acl
      responses:
        '200':
          description: Successful operation
          content:
            'application/json':
              schema:
                type: array
                items:
                  $ref: "#/components/schemas/AccessControlEntry"
        '403':
          $ref: '#/components/responses/Forbidden'
        '404':
          $ref: '#/components/responses/NotFound'
      security:
        - bearerAuth: [ ]
    post:
      operationId: addACE
      requestBody:
        content:
          'application/json':
            schema:
              $ref: "#/components/schemas/AccessControlEntry"
      tags:
        - acl
      responses:
        '204':
          description: Successful operation
        '403':
          $ref: '#/components/responses/Forbidden'
        '404':
          $ref: '#/components/responses/NotFound'
      security:
        - bearerAuth: [ ]
  /acl/available-groups/{urn}:
    parameters:
      - name: urn
        in: path
        description: URN of the object
        required: true
        schema:
          type: string
    get:
      operationId: getAvailableGroups
      tags:
        - acl
      responses:
        '200':
          description: Successful operation
          content:
            'application/json':
              schema:
                type: array
                items:
                  $ref: "#/components/schemas/Group"
        '403':
          $ref: '#/components/responses/Forbidden'
        '404':
          $ref: '#/components/responses/NotFound'
      security:
        - bearerAuth: [ ]
  /acl/can-modify/{urn}:
    parameters:
      - name: urn
        in: path
        description: URN of the object
        required: true
        schema:
          type: string
    get:
      operationId: canModify
      tags:
        - acl
      responses:
        '204':
          description: Successful operation
        '403':
          $ref: '#/components/responses/Forbidden'
        '404':
          $ref: '#/components/responses/NotFound'
      security:
        - bearerAuth: [ ]
  /acl/ace/{groupId}/{urn}:
    parameters:
      - name: urn
        in: path
        description: URN of the object
        required: true
        schema:
          type: string
      - name: groupId
        in: path
        description: Group ID
        required: true
        schema:
          type: string
          format: uuid
    put:
      operationId: updateACE
      requestBody:
        content:
          'application/json':
            schema:
              $ref: '#/components/schemas/OrganizationRole'
      tags:
        - acl
      responses:
        '204':
          description: Successful operation
        '403':
          $ref: '#/components/responses/Forbidden'
        '404':
          $ref: '#/components/responses/NotFound'
      security:
        - bearerAuth: [ ]
    delete:
      operationId: deleteACE
      tags:
        - acl
      responses:
        '204':
          description: Successful operation
        '403':
          $ref: '#/components/responses/Forbidden'
        '404':
          $ref: '#/components/responses/NotFound'
      security:
        - bearerAuth: [ ]
components:
  schemas:
    Config:
      type: object
      required: [ brand, version, loginMessage, demoMode, maxUploadSize ]
      properties:
        brand:
          type: string
          description: The name of this software.
        version:
          type: string
          description: The version of this software.
        loginMessage:
          type: string
          default: ""
          description: Message to show on login screen. May be empty.
        demoMode:
          type: boolean
          description: Switches modes of operation of certain components into demo mode (e.g., less secure).
          default: false
<<<<<<< HEAD
        maxUploadSize:
          type: integer
          format: int64
          description: Maximum upload size
=======
        gaTag:
          type: string
          description: If non-empty, the UI will use it as a tag for Google Analytics
>>>>>>> 1deb4545
    ErrorMessage:
      type: object
      required: [ error ]
      properties:
        error:
          description: Error details
          type: string
    OrganizationRole:
      type: string
      enum: [ owner, writer, reader, none ]
    EntityType:
      type: string
      enum: [ workspace, dataStore ]
    ComponentType:
      type: string
      enum: [ kpi, treeLogView, flatLogView, causalNet, petriNet, bpmn, directlyFollowsGraph ]
    AccountRegistrationInfo:
      type: object
      required: [ userEmail, userPassword, newOrganization ]
      properties:
        userEmail:
          type: string
        userPassword:
          type: string
          format: password
        organizationName:
          type: string
        newOrganization:
          type: boolean
          default: false
          description: Controls whether the user becomes an owner of a new organization.
    UserCredentials:
      type: object
      required: [ login, password ]
      properties:
        login:
          type: string
        password:
          type: string
          format: password
    UserAccountInfo:
      type: object
      required: [ id, email, locale ]
      properties:
        id:
          type: string
          format: uuid
        email:
          type: string
        locale:
          type: string
    AuthenticationResult:
      type: object
      required: [ authorizationToken ]
      properties:
        authorizationToken:
          type: string
    PasswordChange:
      type: object
      required: [ currentPassword, newPassword ]
      properties:
        currentPassword:
          type: string
        newPassword:
          type: string
    LocaleChange:
      type: object
      required: [ locale ]
      properties:
        locale:
          type: string
          description: New locale settings in ICU format
    UserInfo:
      type: object
      required: [ userEmail, organization, role ]
      properties:
        id:
          type: string
          format: uuid
        username:
          type: string
        userEmail:
          type: string
        organization:
          type: string
        organizationRoles:
          type: object
          additionalProperties:
            $ref: '#/components/schemas/OrganizationRole'
    OrganizationMember:
      type: object
      required: [ organizationRole ]
      properties:
        id:
          type: string
          format: uuid
        email:
          type: string
        organizationRole:
          $ref: '#/components/schemas/OrganizationRole'
    DataStore:
      type: object
      required: [ name ]
      properties:
        id:
          type: string
          format: uuid
        name:
          type: string
        size:
          type: integer
          format: int64
        createdAt:
          type: string
          format: date-time
    DataConnector:
      type: object
      properties:
        id:
          type: string
          format: uuid
        name:
          type: string
        lastConnectionStatus:
          type: boolean
        lastConnectionStatusTimestamp:
          type: string
        properties:
          type: object
          additionalProperties:
            type: string
    EtlProcessType:
      type: string
      enum: [ automatic, jdbc ]
    AbstractEtlProcess:
      oneOf:
        - $ref: '#/components/schemas/AutomaticEtlProcess'
        - $ref: '#/components/schemas/JdbcEtlProcess'
      discriminator:
        propertyName: type
        mapping:
          automatic: '#/components/schemas/AutomaticEtlProcess'
          jdbc: '#/components/schemas/JdbcEtlProcess'
    AutomaticEtlProcess:
      allOf:
        - $ref: '#/components/schemas/EtlProcess'
        - type: object
          properties:
            caseNotion:
              $ref: '#/components/schemas/CaseNotion'
    JdbcEtlProcess:
      allOf:
        - $ref: '#/components/schemas/EtlProcess'
        - type: object
          properties:
            configuration:
              $ref: '#/components/schemas/JdbcEtlProcessConfiguration'
    EtlProcess:
      type: object
      properties:
        id:
          type: string
          format: uuid
        name:
          type: string
        dataConnectorId:
          type: string
          format: uuid
        isActive:
          type: boolean
        lastExecutionTime:
          type: string
          format: date-time
        type:
          $ref: '#/components/schemas/EtlProcessType'
      discriminator:
        propertyName: type
    EtlProcessInfo:
      type: object
      required: [ logIdentityId ]
      properties:
        logIdentityId:
          type: string
          format: uuid
        errors:
          type: array
          items:
            $ref: '#/components/schemas/EtlError'
        lastExecutionTime:
          type: string
          format: date-time
    EtlError:
      type: object
      required: [ message, time ]
      properties:
        message:
          type: string
        exception:
          type: string
        time:
          type: string
          format: date-time
    DataConnectorConnectivity:
      type: object
      required: [ isValid ]
      properties:
        isValid:
          type: boolean
    NewWorkspace:
      type: object
      required: [ name ]
      properties:
        organizationId:
          type: string
          format: uuid
        name:
          type: string
    Workspace:
      type: object
      required: [ name ]
      properties:
        id:
          type: string
          format: uuid
        name:
          type: string
        role:
          $ref: '#/components/schemas/OrganizationRole'
    Component:
      type: object
      required: [ id, query, dataStore, type, customProperties ]
      properties:
        id:
          type: string
          format: uuid
        name:
          type: string
        query:
          type: string
        dataStore:
          type: string
          format: uuid
        type:
          $ref: '#/components/schemas/ComponentType'
        layout:
          $ref: '#/components/schemas/LayoutElement'
        userLastModified:
          type: string
          format: date-time
        dataLastModified:
          type: string
          format: date-time
        lastError:
          type: string
        customProperties:
          type: array
          items:
            $ref: '#/components/schemas/CustomProperty'
      discriminator:
        propertyName: type
    LayoutElement:
      type: object
      properties:
        x:
          type: number
          format: double
        y:
          type: number
          format: double
        width:
          type: number
          format: double
        height:
          type: number
          format: double
    LayoutCollectionMessageBody:
      type: object
      required: [ data ]
      properties:
        data:
          type: object
          readOnly: true
          additionalProperties:
            $ref: '#/components/schemas/LayoutElement'
    AbstractComponent:
      oneOf:
        - $ref: '#/components/schemas/Component'
        - $ref: '#/components/schemas/KpiComponent'
        - $ref: '#/components/schemas/CausalNetComponent'
        - $ref: '#/components/schemas/PetriNetComponent'
        - $ref: '#/components/schemas/BPMNComponent'
      discriminator:
        propertyName: type
        mapping:
          kpi: '#/components/schemas/KpiComponent'
          causalNet: '#/components/schemas/CausalNetComponent'
          petriNet: '#/components/schemas/PetriNetComponent'
          directlyFollowsGraph: '#/components/schemas/DirectlyFollowsGraphComponent'
          bpmn: '#/components/schemas/BPMNComponent'
          flatLogView: '#/components/schemas/Component'
          treeLogView: '#/components/schemas/Component'
      type: object
      properties:
        data:
          type: object
          readOnly: true
    CustomProperty:
      required: [ id, name ]
      properties:
        id:
          type: integer
        name:
          type: string
        type:
          type: string # string, number, enum
        enum:
          type: array
          items:
            $ref: '#/components/schemas/EnumItem'
        value:
          type: string
    EnumItem:
      required: [ id, name ]
      properties:
        id:
          type: string
        name:
          type: string
    ComponentData:
      type: object
      required: [ type ]
      properties:
        type:
          $ref: '#/components/schemas/ComponentType'
      discriminator:
        propertyName: type
    AbstractComponentData:
      oneOf:
        - $ref: '#/components/schemas/KpiComponentData'
        - $ref: '#/components/schemas/CausalNetComponentData'
        - $ref: '#/components/schemas/PetriNetComponentData'
        - $ref: '#/components/schemas/BPMNComponentData'
        - $ref: '#/components/schemas/DirectlyFollowsGraphComponentData'
      discriminator:
        propertyName: type
        mapping:
          kpi: '#/components/schemas/KpiComponentData'
          causalNet: '#/components/schemas/CausalNetComponentData'
          petriNet: '#/components/schemas/PetriNetComponentData'
          bpmn: '#/components/schemas/BPMNComponentData'
          dfg: '#/components/schemas/DirectlyFollowsGraphComponentData'
    KpiComponentData:
      allOf:
        - $ref: '#/components/schemas/ComponentData'
        - type: object
          properties:
            value:
              type: string
    KpiComponent:
      allOf:
        - $ref: '#/components/schemas/Component'
        - type: object
          properties:
            data:
              $ref: '#/components/schemas/KpiComponentData'
    AlignmentKPIReport:
      required: [ logKPI, traceKPI, eventKPI, arcKPI, alignments ]
      properties:
        logKPI:
          type: object
          additionalProperties:
            $ref: '#/components/schemas/Distribution'
        traceKPI:
          type: object
          additionalProperties:
            $ref: '#/components/schemas/Distribution'
        eventKPI:
          type: object
          additionalProperties:
            type: object
            additionalProperties:
              $ref: '#/components/schemas/Distribution'
        arcKPI:
          type: object
          additionalProperties:
            type: object
            additionalProperties:
              $ref: '#/components/schemas/Distribution'
        alignments:
          type: array
          items:
            $ref: '#/components/schemas/Alignment'
    Distribution:
      properties:
        min:
          type: number
          format: double
        Q1:
          type: number
          format: double
        median:
          type: number
          format: double
        Q3:
          type: number
          format: double
        max:
          type: number
          format: double
        average:
          type: number
          format: double
        standardDeviation:
          type: number
          format: double
    CausalNetComponentData:
      allOf:
        - $ref: '#/components/schemas/ComponentData'
        - type: object
          required: [ nodes, edges ]
          properties:
            nodes:
              type: array
              items:
                type: object
                required: [ id, name, splits, joins ]
                properties:
                  id:
                    type: string
                  name:
                    type: string
                  splits:
                    type: array
                    items:
                      type: array
                      items:
                        type: string
                  joins:
                    type: array
                    items:
                      type: array
                      items:
                        type: string
            edges:
              type: array
              items:
                type: object
                required: [ sourceNodeId, targetNodeId, support ]
                properties:
                  sourceNodeId:
                    type: string
                  targetNodeId:
                    type: string
                  support:
                    type: number
                    format: double
            alignmentKPIReportVersion:
              type: integer
              format: int64
            alignmentKPIReport:
              $ref: '#/components/schemas/AlignmentKPIReport'
            modelVersion:
              type: integer
              format: int64
            newestVersion:
              type: integer
              format: int64
    CustomizationData:
      type: object
      properties:
        layout:
          type: array
          items:
            type: object
            required: [ id, x, y ]
            properties:
              id:
                type: string
              x:
                type: number
                format: double
              y:
                type: number
                format: double
    CausalNetComponent:
      allOf:
        - $ref: '#/components/schemas/Component'
        - type: object
          properties:
            data:
              $ref: '#/components/schemas/CausalNetComponentData'
            customizationData:
              $ref: '#/components/schemas/CustomizationData'
    PetriNetComponentData:
      allOf:
        - $ref: '#/components/schemas/ComponentData'
        - type: object
          required: [ initialMarking, finalMarking, places, transitions ]
          properties:
            initialMarking:
              type: object
              additionalProperties:
                type: integer
            finalMarking:
              type: object
              additionalProperties:
                type: integer
            places:
              type: array
              items:
                type: object
                required: [ id ]
                properties:
                  id:
                    type: string
            transitions:
              type: array
              items:
                type: object
                required: [ id, name, isSilent, inPlaces, outPlaces ]
                properties:
                  id:
                    type: string
                  name:
                    type: string
                  isSilent:
                    type: boolean
                  inPlaces:
                    type: array
                    items:
                      type: string
                  outPlaces:
                    type: array
                    items:
                      type: string
            alignmentKPIReportVersion:
              type: integer
              format: int64
            alignmentKPIReport:
              $ref: '#/components/schemas/AlignmentKPIReport'
            modelVersion:
              type: integer
              format: int64
            newestVersion:
              type: integer
              format: int64
    PetriNetComponent:
      allOf:
        - $ref: '#/components/schemas/Component'
        - type: object
          properties:
            data:
              $ref: '#/components/schemas/PetriNetComponentData'
            customizationData:
              $ref: '#/components/schemas/CustomizationData'
    BPMNComponentData:
      allOf:
        - $ref: '#/components/schemas/ComponentData'
        - type: object
          properties:
            xml:
              type: string
    BPMNComponent:
      allOf:
        - $ref: '#/components/schemas/Component'
        - type: object
          properties:
            data:
              $ref: '#/components/schemas/BPMNComponentData'
    DirectlyFollowsGraphComponent:
      allOf:
        - $ref: '#/components/schemas/Component'
        - type: object
          properties:
            data:
              $ref: '#/components/schemas/DirectlyFollowsGraphComponentData'
    DirectlyFollowsGraphComponentData:
      allOf:
        - $ref: '#/components/schemas/ComponentData'
        - type: object
          required: [ nodes, edges ]
          properties:
            nodes:
              type: array
              items:
                $ref: '#/components/schemas/DFGNode'
            edges:
              type: array
              items:
                $ref: '#/components/schemas/DFGEdge'
    DFGNode:
      type: object
      required: [ id, label ]
      properties:
        id:
          type: string
        label:
          type: string
        style:
          type: object
          properties:
            fill:
              type: string
            stroke:
              type: string
    DFGEdge:
      type: object
      required: [ label, source, target ]
      properties:
        id:
          type: string
        label:
          type: string
        source:
          type: string
          description: Node id
        target:
          type: string
          description: Node id
        support:
          type: number
          format: double
          default: 1.0
        style:
          type: object
          properties:
            fill:
              type: string
            stroke:
              type: string
    Group:
      type: object
      required: [ name ]
      properties:
        id:
          type: string
          format: uuid
        name:
          type: string
        isImplicit:
          type: boolean
          description: Indicates whether the group was explicitly created by a user or implicitly created by the system (default groups)
        isShared:
          type: boolean
          description: Indicated whether the group is shared by all organization members.
        organizationId:
          type: string
          format: uuid
        organizationName:
          type: string
    Organization:
      type: object
      required: [ name, isPrivate ]
      properties:
        id:
          type: string
          format: uuid
        name:
          type: string
        contact:
          type: string
          description: An address associated with the organization
        isPrivate:
          type: boolean
          description: Indicates whether the organization can be accessed by ancestral organizations members
        parentOrganizationId:
          type: string
          format: uuid
    UserRoleInOrganization:
      type: object
      required: [ organization, role ]
      properties:
        organization:
          $ref: '#/components/schemas/Organization'
        role:
          $ref: '#/components/schemas/OrganizationRole'
    RelationshipGraph:
      type: object
      required: [ classes, edges ]
      properties:
        classes:
          type: array
          items:
            type: object
            required: [ id, name ]
            properties:
              id:
                type: integer
              name:
                type: string
        edges:
          type: array
          items:
            type: object
            required: [ id, attributeName, sourceClassId, targetClassId ]
            properties:
              id:
                type: integer
              attributeName:
                type: string
              sourceClassId:
                type: integer
              targetClassId:
                type: integer
    CaseNotion:
      type: object
      required: [ classes, edges ]
      properties:
        classes:
          type: array
          items:
            type: integer
        edges:
          type: array
          items:
            type: integer
    JdbcEtlProcessConfiguration:
      type: object
      required: [ query, enabled, batch, traceId, eventId, attributes ]
      properties:
        query:
          type: string
        refresh:
          type: integer
          format: int64
        enabled:
          type: boolean
        batch:
          type: boolean
        lastEventExternalId:
          type: string
        lastEventExternalIdType:
          type: integer
        traceId:
          $ref: '#/components/schemas/JdbcEtlColumnConfiguration'
        eventId:
          $ref: '#/components/schemas/JdbcEtlColumnConfiguration'
        attributes:
          type: array
          items:
            $ref: '#/components/schemas/JdbcEtlColumnConfiguration'
    JdbcEtlColumnConfiguration:
      type: object
      required: [ source, target ]
      properties:
        source:
          type: string
        target:
          type: string
    ResetPasswordRequest:
      type: object
      required: [ email ]
      properties:
        email:
          type: string
    AccessControlEntry:
      type: object
      required: [ groupId, role ]
      properties:
        groupId:
          type: string
          format: uuid
        groupName:
          type: string
        organization:
          $ref: '#/components/schemas/Organization'
        role:
          $ref: '#/components/schemas/OrganizationRole'
    EntityID:
      type: object
      required: [ type, id ]
      properties:
        type:
          $ref: '#/components/schemas/EntityType'
        id:
          type: string
          format: uuid
        name:
          type: string
    Alignment:
      type: object
      required: [ steps, cost ]
      properties:
        steps:
          type: array
          items:
            $ref: '#/components/schemas/Step'
        cost:
          type: integer
    Step:
      type: object
      required: [ type ]
      properties:
        modelMove:
          type: object
        logMove:
          type: object
        type:
          $ref: '#/components/schemas/DeviationType'
    DeviationType:
      type: string
      enum: [ None, LogDeviation, ModelDeviation ]
    ComponentLastModified:
      type: object
      required: [ userLastModified ]
      properties:
        userLastModified:
          type: string
          format: date-time
        dataLastModified:
          type: string
          format: date-time
  responses:
    BadRequest:
      description: Invalid request body
      content:
        'application/json':
          schema:
            $ref: '#/components/schemas/ErrorMessage'
    Unauthorized:
      description: The user is not authenticated
      content:
        'application/json':
          schema:
            $ref: '#/components/schemas/ErrorMessage'
    Forbidden:
      description: The user is not authorized
      content:
        'application/json':
          schema:
            $ref: '#/components/schemas/ErrorMessage'
    NotFound:
      description: The specified resource was not found
      content:
        'application/json':
          schema:
            $ref: '#/components/schemas/ErrorMessage'
    UnprocessableEntity:
      description: The request is syntactically valid but semantically invalid and cannot be processed.
      content:
        'application/json':
          schema:
            $ref: '#/components/schemas/ErrorMessage'
    Conflict:
      description: The resource with the specified identifier already exists
      content:
        'application/json':
          schema:
            $ref: '#/components/schemas/ErrorMessage'
    ServiceUnavailable:
      description: The server is not ready to handle the request
      content:
        'application/json':
          schema:
            $ref: '#/components/schemas/ErrorMessage'
  securitySchemes:
    bearerAuth:
      type: http
      scheme: bearer
      bearerFormat: JWT<|MERGE_RESOLUTION|>--- conflicted
+++ resolved
@@ -1896,16 +1896,13 @@
           type: boolean
           description: Switches modes of operation of certain components into demo mode (e.g., less secure).
           default: false
-<<<<<<< HEAD
         maxUploadSize:
           type: integer
           format: int64
           description: Maximum upload size
-=======
         gaTag:
           type: string
           description: If non-empty, the UI will use it as a tag for Google Analytics
->>>>>>> 1deb4545
     ErrorMessage:
       type: object
       required: [ error ]

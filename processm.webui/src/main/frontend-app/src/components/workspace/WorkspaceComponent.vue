--- conflicted
+++ resolved
@@ -119,7 +119,7 @@
 <script lang="ts">
 import Vue from "vue";
 import Component from "vue-class-component";
-import { Prop, Watch } from "vue-property-decorator"; //import CausalNetComponent from "./causal-net/CausalNetComponent.vue";
+import { Prop, Watch } from "vue-property-decorator";
 import { WorkspaceComponent as WorkspaceComponentModel } from "@/models/WorkspaceComponent";
 import { ComponentType } from "@/openapi/api";
 
@@ -196,18 +196,17 @@
     return `${this.componentDetails?.type}Component`;
   }
 
-<<<<<<< HEAD
+  get canSwitchToView() {
+    return this.componentMode != ComponentMode.Interactive && !this.isTransient;
+  }
+
+  get canSwitchToEdit() {
+    return this.componentMode != ComponentMode.Edit;
+  }
+
   @Watch("componentDetails")
   componentDetailsChanged() {
     this.refreshLastModified();
-=======
-  get canSwitchToView() {
-    return this.componentMode != ComponentMode.Interactive && !this.isTransient;
-  }
-
-  get canSwitchToEdit() {
-    return this.componentMode != ComponentMode.Edit;
->>>>>>> d4f396b5
   }
 }
 </script>
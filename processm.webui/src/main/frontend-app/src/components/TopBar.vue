--- conflicted
+++ resolved
@@ -19,15 +19,8 @@
             }}
           </v-list-item-content>
         </v-list-item>
-<<<<<<< HEAD
-        <v-list-item @click.stop="signOut">
-          <v-list-item-icon>
-            <v-icon>logout</v-icon>
-          </v-list-item-icon>
-=======
         <v-list-item @click.stop="signOut" name="btn-logout">
           <v-list-item-icon><v-icon>logout</v-icon></v-list-item-icon>
->>>>>>> 0409e31c
           <v-list-item-content>{{ $t("topbar.sign-out") }}</v-list-item-content>
         </v-list-item>
         <v-list-group v-model="organizationsExpanded" prepend-icon="groups3">

--- conflicted
+++ resolved
@@ -56,8 +56,8 @@
           "query-empty": "Zapytanie nie może być puste",
           "not-a-non-negative-integer": "Wartość musi być nieujemną liczbą całkowitą"
         },
-<<<<<<< HEAD
-        "algorithm": "Algorytm odkrywania"
+        "algorithm": "Algorytm odkrywania",
+        "horizon": "Adekwatne wyłącznie dla Online Heuristic Miner. Ile zdarzeń na przód w śladzie należy rozważać jako możliwe efekty aktywności."
       },
       "flat-log-view": "Tabelaryczny widok logu",
       "flat-log": {
@@ -65,10 +65,6 @@
         "model-deviation": "Aktywność w modelu niepasująca do zdarzenia w dzienniku",
         "model-deviation-silent": "Cicha aktywność w modelu. Ciche aktywności z założenia nie odpowiadają zdarzeniom w dzienniku.",
         "no-data": "(brak danych)"
-=======
-        "algorithm": "Algorytm odkrywania",
-        "horizon": "Adekwatne wyłącznie dla Online Heuristic Miner. Ile zdarzeń na przód w śladzie należy rozważać jako możliwe efekty aktywności."
->>>>>>> 5707cc6a
       }
     }
   },

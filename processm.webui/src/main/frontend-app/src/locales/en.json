{
  "language-name": "English",
  "code": "en_GB",
  "flag": "gb",
  "navigation": {
    "menu": "Menu",
    "workspaces": "Workspaces",
    "users": "@:users.page-title",
    "data-stores": "@:data-stores.page-title",
    "pql-interpreter": "PQL interpreter",
    "about": "@:about.page-title"
  },
  "topbar": {
    "user-profile": "Profile settings",
    "sign-out": "Sign out"
  },
  "workspace": {
    "default-name": "Workspace",
    "tooltip": {
      "lock": "Lock the area",
      "unlock": "Unlock the area",
      "add": "Add new component",
      "save": "Save layout"
    },
    "component": {
      "causal-net": "Causal net",
      "kpi": "KPI",
      "bpmn": "BPMN",
      "select": "Select type",
      "no-data": "No data to be displayed",
      "edit": {
        "name": "Name",
        "type": "Type",
        "query": "PQL Query",
        "datastore": "Data store",
        "validation": {
          "name-empty": "The name cannot be empty",
          "query-empty": "The query cannot be empty"
        }
      }
    }
  },
  "data-stores": {
    "page-title": "Data stores",
    "data-connectors": "Data connectors",
    "logs": "Logs",
    "etl-processes": "ETL processes",
    "add-data-connector": "Add data connector",
    "data-connector-required": "A data connector is required to add continuous ETL process",
    "add-automatic-process": {
      "title": "Add automatic process",
      "description": "Automatically infer a business perspective and start monitoring the data changes",
      "case-notion": "Business perspective identifier",
      "select-data-connector": "Select a data connector first",
      "case-notion-description": "for each entry in {source} related to an entry in {target}"
    },
    "add-jdbc-etl-process": {
      "title": "Add JDBC ETL process",
      "description": "Manually define a query that yields relevant events as result rows"
    },
    "upload-xes-file": {
      "title": "Upload XES file",
      "description": "Upload XES file that contains recording of business process execution"
    },
    "size": "Size",
    "successful-file-upload": "File uploaded successfully",
    "data-store-not-found": "No appropriate data store found to query",
    "file-size-exceeded": "The selected file exceeds the size limit",
    "removal-confirmation": "Do you want to permanently remove {dataStoreName} data store?",
    "data-connector-removal-confirmation": "Do you want to permanently remove {dataConnectorName} data connector?",
    "last-connection-status": "Last connection status",
    "last-connection-status-timestamp": "Last connection time",
    "data-connector-no-properties": "No properties to display",
    "etl": {
      "process-name": "Process name",
      "data-connector": "Data connector",
      "removal-confirmation": "Do you want to permanently remove {etlProcessName} ETL process with all associated data?",
      "custom-case-notion": "Custom selection",
<<<<<<< HEAD
      "deactivation-confirmation": "Do you want to stop tracking changes in {etlProcessName} ETL process?",
      "recreate-log": "Recreate XES log",
      "log-recreation-confirmation": "Do you want to recreate the XES log of {etlProcessName} ETL process? The operation overrides existing XES log."
=======
      "last-execution-time": "Last execution time"
>>>>>>> 32e36e04
    }
  },
  "add-jdbc-etl-process-dialog": {
    "dialog-title": "Add JDBC ETL process",
    "query": "SQL query",
    "batch": "Batch query",
    "refresh": "Refresh rate",
    "enabled": "Enabled",
    "trace-id-source": "Trace ID column",
    "trace-id-target": "Trace ID attribute",
    "event-id-source": "Event ID column",
    "event-id-target": "Event ID attribute",
    "source": "Column",
    "target": "Attribute",
    "mappings": "Column to attribute mappings",
    "new-mapping": "Add mapping",
    "validation": {
      "non-empty-field": "The value cannot be empty",
      "not-a-positive-integer": "The value is not a positive integer"
    },
    "last-event-external-id": "Initial last event ID",
    "last-event-external-id-type": "Last event ID datatype"
  },
  "add-data-connector-dialog": {
    "dialog-title": "Add data connector",
    "connection-type": "Connection type",
    "check-configuration": "Check",
    "test-connection": "Test connection",
    "use-connection-string": "Use JDBC connection string",
    "specify-connection-properties": "Specify connection properties",
    "connection-string": "Connection string",
    "connector-name": "Connector name",
    "advanced": "Advanced",
    "server": "Server",
    "port": "Port",
    "username": "User",
    "password": "Password",
    "database-name": "Database name",
    "database": "Database",
    "connector-not-supported": "Connection string based connectors are not yet supported",
    "validation": {
      "non-empty-field": "The value cannot be empty",
      "connection-string-format": "The value doesn't conform to connection string format",
      "hostname-field": "The value should be valid hostname or IP address",
      "port-field": "The value should be integer from 0-65535 range"
    },
    "testing": {
      "success": "Connected successfully",
      "failure": "Cannot connect"
    }
  },
  "about": {
    "page-title": "About ProcessM",
    "description": "Lorem ipsum dolor, sit amet consectetur adipisicing elit. Excepturi obcaecati tempora debitis, minima deleniti ex inventore laboriosam at animi praesentium, quaerat corrupti molestiae recusandae corporis necessitatibus vitae, nam saepe?"
  },
  "user-profile": {
    "language": "Language",
    "change-password": "Change password"
  },
  "users": {
    "page-title": "Users",
    "users": "Users",
    "groups": "Groups"
  },
  "xes-data-table": {
    "logs-removal-confirmation": "Do you want to permanently remove {count} logs?"
  },
  "rename-dialog": {
    "dialog-title": "Rename",
    "new-name-placeholder": "New name",
    "validation": {
      "name-empty": "The name cannot be empty"
    }
  },
  "file-upload-dialog": {
    "title": "File upload",
    "label": "File input",
    "upload": "Upload",
    "validation": {
      "size-limit": "Log file size should be less than"
    }
  },
  "password-change-dialog": {
    "dialog-title": "Password change",
    "current-password": "Current password",
    "new-password": "New password",
    "password-confirmation": "Password confirmation",
    "validation": {
      "password-empty": "The password cannot be empty",
      "new-password-is-the-same": "The new password must be different from the old password",
      "password-confirmation-not-the-same": "The new password and the password confirmation must match"
    }
  },
  "login-form": {
    "title": "Login form",
    "email": "E-mail",
    "password": "Password",
    "login": "Login",
    "register-account": "Register account",
    "validation": {
      "email-format": "The e-mail address must be valid",
      "password-empty": "The password cannot be empty"
    },
    "error-box": {
      "failed": "Incorrect e-mail or password"
    }
  },
  "registration-form": {
    "title": "Account registration",
    "organization-name": "Organization name",
    "admin-email": "Administrator e-mail",
    "register": "Register",
    "validation": {
      "email-format": "The e-mail must be valid",
      "organization-empty": "The organization name cannot be empty"
    },
    "error-box": {
      "failed": "Incorrect e-mail address or organization name"
    },
    "success-box": {
      "registered": "The account registration was successful"
    }
  },
  "xes-preview-dialog": {
    "title": "Log viewer",
    "no-data-store": "No appropriate data store found to query.",
    "executing-query": "Executing query...",
    "query-executed": "Query executed and results retrieved in {executionTime} ms. Formatting results...",
    "results-retrieved": "Query executed and results retrieved in {executionTime} ms. Formatted results in {formattingTime} ms."
  },
  "process-details-dialog": {
    "title": "Process details: {name}",
    "message": "Error message",
    "exception": "Stack trace",
    "time": "Time",
    "log-identity-id": "Log identity:id",
    "errors": "Errors"
  },
  "common": {
    "cancel": "Cancel",
    "save": "Save",
    "test": "Test",
    "rename": "Rename",
    "remove": "Remove",
    "close": "Close",
    "submit": "Submit",
    "view": "View",
    "edit": "Edit",
    "configure": "Configure",
    "add-new": "Add new",
    "details": "Details",
    "summary": "Summary",
    "no-data": "No data available",
    "name": "Name",
    "value": "Value",
    "created-at": "Created at",
    "last-updated": "Last updated",
    "warning": "Warning",
    "type": "Type",
    "actions": "Actions",
    "removal": {
      "success": "Successfully removed",
      "failure": "Failed to remove"
    },
    "saving": {
      "success": "Successfully saved",
      "failure": "Failed to save"
    },
<<<<<<< HEAD
    "activate": "Activate",
    "deactivate": "Deactivate",
    "operation-successful": "Successfully completed the operation",
    "operation-error": "Failed to complete the operation"
=======
    "testing": {
      "success": "Test succeeded",
      "failure": "Test failed"
    }
>>>>>>> 32e36e04
  }
}<|MERGE_RESOLUTION|>--- conflicted
+++ resolved
@@ -76,13 +76,10 @@
       "data-connector": "Data connector",
       "removal-confirmation": "Do you want to permanently remove {etlProcessName} ETL process with all associated data?",
       "custom-case-notion": "Custom selection",
-<<<<<<< HEAD
       "deactivation-confirmation": "Do you want to stop tracking changes in {etlProcessName} ETL process?",
       "recreate-log": "Recreate XES log",
-      "log-recreation-confirmation": "Do you want to recreate the XES log of {etlProcessName} ETL process? The operation overrides existing XES log."
-=======
+      "log-recreation-confirmation": "Do you want to recreate the XES log of {etlProcessName} ETL process? The operation overrides existing XES log.",
       "last-execution-time": "Last execution time"
->>>>>>> 32e36e04
     }
   },
   "add-jdbc-etl-process-dialog": {
@@ -251,16 +248,13 @@
       "success": "Successfully saved",
       "failure": "Failed to save"
     },
-<<<<<<< HEAD
     "activate": "Activate",
     "deactivate": "Deactivate",
     "operation-successful": "Successfully completed the operation",
-    "operation-error": "Failed to complete the operation"
-=======
+    "operation-error": "Failed to complete the operation",
     "testing": {
       "success": "Test succeeded",
       "failure": "Test failed"
     }
->>>>>>> 32e36e04
   }
 }
--- conflicted
+++ resolved
@@ -246,16 +246,13 @@
       "success": "Pomyślnie zapisano",
       "failure": "Zapisywanie nie powiodło się"
     },
-<<<<<<< HEAD
     "activate": "Aktywuj",
     "deactivate": "Dezaktywuj",
     "operation-successful": "Operacja wykonana pomyślnie",
-    "operation-error": "Nie udało się wykonać operacji"
-=======
+    "operation-error": "Nie udało się wykonać operacji",
     "testing": {
       "success": "Test udany",
       "failure": "Test nieudany"
     }
->>>>>>> 32e36e04
   }
 }
--- conflicted
+++ resolved
@@ -63,11 +63,8 @@
     version: "",
     loginMessage: "",
     demoMode: false,
-<<<<<<< HEAD
-    maxUploadSize: 5 * 1024 * 1024
-=======
+    maxUploadSize: 5 * 1024 * 1024,
     gaTag: ""
->>>>>>> 1deb4545
   });
 
   /**

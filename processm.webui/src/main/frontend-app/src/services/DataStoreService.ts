--- conflicted
+++ resolved
@@ -206,13 +206,7 @@
   }
 
   public async changeEtlProcessActivationState(dataStoreId: string, etlProcessId: string, isActive: boolean) {
-<<<<<<< HEAD
-    const response = await this.dataStoresApi.patchEtlProcess(DataStoreService.currentOrganizationId, dataStoreId, etlProcessId, {
-      isActive: isActive
-    } as AbstractEtlProcess);
-=======
-    const response = await this.dataStoresApi.patchEtlProcess(dataStoreId, etlProcessId, { isActive: isActive });
->>>>>>> 0409e31c
+    const response = await this.dataStoresApi.patchEtlProcess(dataStoreId, etlProcessId, { isActive: isActive } as AbstractEtlProcess);
 
     return response.status == 204;
   }

import Vue from "vue";
import DataStore, { DataConnector } from "@/models/DataStore";
import BaseService from "./BaseService";
import {
  DataStore as ApiDataStore,
  DataConnector as ApiDataConnector,
  AbstractEtlProcess,
  EtlProcessType as ApiEtlProcessType,
  EtlProcess as ApiEtlProcess,
  CaseNotion as ApiCaseNotion,
  EtlProcessInfo
} from "@/openapi";
import EtlProcess, { EtlProcessType } from "@/models/EtlProcess";
import CaseNotion from "@/models/CaseNotion";
import JdbcEtlProcessConfiguration from "@/models/JdbcEtlProcessConfiguration";

export default class DataStoreService extends BaseService {
  private static get currentOrganizationId() {
    return Vue.prototype.$sessionStorage.currentOrganization.id;
  }

  public async getAll(): Promise<Array<DataStore>> {
    const response = await this.dataStoresApi.getDataStores(
      DataStoreService.currentOrganizationId
    );

    const dataStores = response.data.data.reduce(
      (dataStores: DataStore[], dataStore: ApiDataStore) => {
        if (dataStore.id != null) {
          dataStores.push({
            id: dataStore.id,
            name: dataStore.name,
            createdAt:
              dataStore.createdAt != null
                ? new Date(dataStore.createdAt).toLocaleString()
                : undefined
          });
        }

        return dataStores;
      },
      []
    );

    if (dataStores.length > 0) {
      Vue.prototype.$sessionStorage.defaultDataStoreId = dataStores[0].id;
    }

    return dataStores;
  }

  public async getDataStore(dataStoreId: string): Promise<DataStore> {
    const response = await this.dataStoresApi.getDataStore(
      DataStoreService.currentOrganizationId,
      dataStoreId
    );

    const dataStore = response.data.data;

    if (dataStore.id == null) throw new Error("DataStoreId is undefined");

    return {
      id: dataStore.id,
      name: dataStore.name,
      size: dataStore.size,
      createdAt:
        dataStore.createdAt != null
          ? new Date(dataStore.createdAt).toLocaleString()
          : undefined
    };
  }

  public async createDataStore(name: string): Promise<DataStore> {
    const response = await this.dataStoresApi.createDataStore(
      DataStoreService.currentOrganizationId,
      {
        data: {
          name: name
        }
      }
    );

    const dataStore = response.data.data;

    if (dataStore.id == null) throw new Error("DataStoreId is undefined");

    return {
      id: dataStore.id,
      name: dataStore.name,
      createdAt:
        dataStore.createdAt != null
          ? new Date(dataStore.createdAt).toLocaleString()
          : undefined
    };
  }

  public async updateDataStore(dataStoreId: string, dataStore: DataStore) {
    const response = await this.dataStoresApi.updateDataStore(
      DataStoreService.currentOrganizationId,
      dataStoreId,
      { data: dataStore }
    );

    return response.status == 204;
  }

  public async removeDataStore(dataStoreId: string): Promise<void> {
    await this.dataStoresApi.deleteDataStore(
      DataStoreService.currentOrganizationId,
      dataStoreId,
      {
        validateStatus: (status: number) => [204, 404].indexOf(status) >= 0
      }
    );
  }

  public async getDataConnectors(
    dataStoreId: string
  ): Promise<Array<DataConnector>> {
    const response = await this.dataStoresApi.getDataConnectors(
      DataStoreService.currentOrganizationId,
      dataStoreId
    );

    return response.data.data.reduce(
      (dataConnectors: DataConnector[], dataConnector: ApiDataConnector) => {
        if (dataConnector.id != null) {
          dataConnectors.push({
            id: dataConnector.id,
            name: dataConnector.name || "",
            lastConnectionStatus: dataConnector.lastConnectionStatus,
            lastConnectionStatusTimestamp:
              dataConnector.lastConnectionStatusTimestamp,
            properties: dataConnector.properties || {}
          });
        }

        return dataConnectors;
      },
      []
    );
  }

  public async createDataConnector(
    dataStoreId: string,
    dataConnectorName: string,
    dataConnectorConfiguration: Record<string, string>
  ): Promise<DataConnector> {
    const response = await this.dataStoresApi.createDataConnector(
      DataStoreService.currentOrganizationId,
      dataStoreId,
      {
        data: {
          name: dataConnectorName,
          properties: dataConnectorConfiguration
        }
      }
    );

    const dataConnector = response.data.data;

    if (dataConnector.id == null)
      throw new Error("DataConnectorId is undefined");

    return {
      id: dataConnector.id,
      name: dataConnector.name || "",
      lastConnectionStatus: dataConnector.lastConnectionStatus,
      properties: dataConnector.properties || {}
    };
  }

  public async updateDataConnector(
    dataStoreId: string,
    dataConnectorId: string,
    dataConnector: DataConnector
  ) {
    const response = await this.dataStoresApi.updateDataConnector(
      DataStoreService.currentOrganizationId,
      dataStoreId,
      dataConnectorId,
      { data: dataConnector }
    );

    return response.status == 204;
  }

  public async removeDataConnector(
    dataStoreId: string,
    dataConnectorId: string
  ): Promise<void> {
    await this.dataStoresApi.deleteDataConnector(
      DataStoreService.currentOrganizationId,
      dataStoreId,
      dataConnectorId,
      {
        validateStatus: (status: number) => [204, 404].indexOf(status) >= 0
      }
    );
  }

  public async testDataConnector(
    dataStoreId: string,
    dataConnectorConfiguration: Record<string, string>
  ): Promise<void> {
    await this.dataStoresApi.testDataConnector(
      DataStoreService.currentOrganizationId,
      dataStoreId,
      { data: { properties: dataConnectorConfiguration } }
    );
  }

  public async getCaseNotionSuggestions(
    dataStoreId: string,
    dataConnectorId: string
  ): Promise<CaseNotion[]> {
    const response = await this.dataStoresApi.getCaseNotionSuggestions(
      DataStoreService.currentOrganizationId,
      dataStoreId,
      dataConnectorId
    );

    return response.data.data.reduce(
      (caseNotions: CaseNotion[], caseNotion: ApiCaseNotion) => {
        if (caseNotion != null) {
          caseNotions.push({
            classes: new Map(Object.entries(caseNotion.classes)),
            edges: caseNotion.edges
          });
        }

        return caseNotions;
      },
      []
    );
  }

  public async getRelationshipGraph(
    dataStoreId: string,
    dataConnectorId: string
  ): Promise<CaseNotion> {
    const response = await this.dataStoresApi.getRelationshipGraph(
      DataStoreService.currentOrganizationId,
      dataStoreId,
      dataConnectorId
    );

    const caseNotion = response.data.data;

    return {
      classes: new Map(Object.entries(caseNotion.classes)),
      edges: caseNotion.edges
    };
  }

  public async getEtlProcesses(dataStoreId: string): Promise<EtlProcess[]> {
    const response = await this.dataStoresApi.getEtlProcesses(
      DataStoreService.currentOrganizationId,
      dataStoreId
    );

    const etlProcesses = response.data.data.reduce(
      (etlProcesses: EtlProcess[], etlProcess: ApiEtlProcess) => {
        if (etlProcess.dataConnectorId == null || etlProcess.type == null) {
          console.error(
            "Received an ETL process object without required values"
          );
          return etlProcesses;
        }
        if (etlProcess.id != null) {
          etlProcesses.push({
            id: etlProcess.id,
            name: etlProcess.name || "",
            type: etlProcess.type,
            dataConnectorId: etlProcess.dataConnectorId,
<<<<<<< HEAD
            isActive: etlProcess.isActive || false
=======
            lastExecutionTime: etlProcess.lastExecutionTime
              ? new Date(etlProcess.lastExecutionTime)
              : undefined
>>>>>>> 32e36e04
          });
        }

        return etlProcesses;
      },
      []
    );

    return etlProcesses;
  }

  public async createEtlProcess(
    dataStoreId: string,
    processName: string,
    processType: EtlProcessType,
    dataConnectorId: string,
    configuration: CaseNotion | JdbcEtlProcessConfiguration
  ): Promise<AbstractEtlProcess> {
    let data: AbstractEtlProcess;
    if (processType == EtlProcessType.Automatic) {
      data = {
        name: processName,
        dataConnectorId,
        type: processType as ApiEtlProcessType,
        caseNotion: {
          classes: Object.fromEntries((configuration as CaseNotion).classes),
          edges: (configuration as CaseNotion).edges
        }
      };
    } else {
      data = {
        name: processName,
        dataConnectorId,
        type: processType as ApiEtlProcessType,
        configuration: configuration as JdbcEtlProcessConfiguration
      };
    }
    const response = await this.dataStoresApi.createEtlProcess(
      DataStoreService.currentOrganizationId,
      dataStoreId,
      {
        data: data
      }
    );

    return response.data.data;
  }

<<<<<<< HEAD
  public async changeEtlProcessActivationState(
    dataStoreId: string,
    etlProcessId: string,
    isActive: boolean
  ) {
    const response = await this.dataStoresApi.updateEtlProcess(
      DataStoreService.currentOrganizationId,
      dataStoreId,
      etlProcessId,
      { data: { isActive } }
    );

    return response.status == 204;
=======
  public async createSamplingJdbcEtlProcess(
    dataStoreId: string,
    processName: string,
    dataConnectorId: string,
    configuration: CaseNotion | JdbcEtlProcessConfiguration
  ): Promise<AbstractEtlProcess> {
    let data: AbstractEtlProcess;
    data = {
      name: processName,
      dataConnectorId,
      type: ApiEtlProcessType.Jdbc,
      configuration: configuration as JdbcEtlProcessConfiguration
    };
    const response = await this.dataStoresApi.createSamplingJdbcEtlProcess(
      DataStoreService.currentOrganizationId,
      dataStoreId,
      {
        data: data
      }
    );

    return response.data.data;
  }

  public async getEtlProcessInfo(
    dataStoreId: string,
    etlProcessId: string
  ): Promise<EtlProcessInfo> {
    const response = await this.dataStoresApi.getEtlProcess(
      DataStoreService.currentOrganizationId,
      dataStoreId,
      etlProcessId
    );
    return response.data;
>>>>>>> 32e36e04
  }

  public async removeEtlProcess(
    dataStoreId: string,
    etlProcessId: string
  ): Promise<void> {
    await this.dataStoresApi.deleteEtlProcess(
      DataStoreService.currentOrganizationId,
      dataStoreId,
      etlProcessId,
      {
        validateStatus: (status: number) => [204, 404].indexOf(status) >= 0
      }
    );
  }

<<<<<<< HEAD
  public async recreateXesLogFromEtlProcess(
    dataStoreId: string,
    etlProcessId: string
  ): Promise<void> {
    await this.dataStoresApi.recreateLogFromEtlProcess(
      DataStoreService.currentOrganizationId,
      dataStoreId,
      etlProcessId
    );
=======
  public async removeLog(
    dataStoreId: string,
    logIdentityId: string
  ): Promise<void> {
    await this.dataStoresApi.removeLog(dataStoreId, logIdentityId, {
      validateStatus: (status: number) => [204, 404].indexOf(status) >= 0
    });
>>>>>>> 32e36e04
  }
}<|MERGE_RESOLUTION|>--- conflicted
+++ resolved
@@ -273,13 +273,10 @@
             name: etlProcess.name || "",
             type: etlProcess.type,
             dataConnectorId: etlProcess.dataConnectorId,
-<<<<<<< HEAD
-            isActive: etlProcess.isActive || false
-=======
+            isActive: etlProcess.isActive || false,
             lastExecutionTime: etlProcess.lastExecutionTime
               ? new Date(etlProcess.lastExecutionTime)
               : undefined
->>>>>>> 32e36e04
           });
         }
 
@@ -328,7 +325,6 @@
     return response.data.data;
   }
 
-<<<<<<< HEAD
   public async changeEtlProcessActivationState(
     dataStoreId: string,
     etlProcessId: string,
@@ -342,7 +338,8 @@
     );
 
     return response.status == 204;
-=======
+  }
+  
   public async createSamplingJdbcEtlProcess(
     dataStoreId: string,
     processName: string,
@@ -377,7 +374,6 @@
       etlProcessId
     );
     return response.data;
->>>>>>> 32e36e04
   }
 
   public async removeEtlProcess(
@@ -394,7 +390,6 @@
     );
   }
 
-<<<<<<< HEAD
   public async recreateXesLogFromEtlProcess(
     dataStoreId: string,
     etlProcessId: string
@@ -404,7 +399,8 @@
       dataStoreId,
       etlProcessId
     );
-=======
+  }
+  
   public async removeLog(
     dataStoreId: string,
     logIdentityId: string
@@ -412,6 +408,5 @@
     await this.dataStoresApi.removeLog(dataStoreId, logIdentityId, {
       validateStatus: (status: number) => [204, 404].indexOf(status) >= 0
     });
->>>>>>> 32e36e04
   }
 }
import BaseService from "./BaseService";
<<<<<<< HEAD
import {Group, UserInfo} from "@/openapi";
=======
import { EntityID, Group, UserInfo } from "@/openapi";
>>>>>>> b4724cbb

export default class GroupService extends BaseService {
    public async getUserGroups(organizationId: string): Promise<Array<Group>> {
        const response = await this.groupsApi.getGroups(organizationId);
        return response.data;
    }

    public async createGroup(organizationId: string, name: string): Promise<Group> {
        const group = {
            name: name,
            organizationId: organizationId
        };
        const response = await this.groupsApi.createGroup(organizationId, group);
        return response.data;
    }

    public async updateGroup(organizationId: string, groupId: string, name: string) {
        const group = {
            id: groupId,
            name: name,
            isImplicit: false,
            isShared: false,
            organizationId: organizationId
        };
        const response = await this.groupsApi.updateGroup(organizationId, groupId, group);
        return response.data;
    }

<<<<<<< HEAD
    public async removeGroup(organizationId: string, groupId: string): Promise<void> {
        const response = await this.groupsApi.removeGroup(organizationId, groupId);
        return response.data;
    }

    public async addMember(organizationId: string, groupId: string, userId: string): Promise<boolean> {
        const response = await this.groupsApi.addGroupMember(organizationId, groupId, userId);
        return response.status == 201;
    }

    public async getMembers(organizationId: string, groupId: string): Promise<UserInfo[]> {
        const response = await this.groupsApi.getGroupMembers(organizationId, groupId);
        return response.data;
    }

    public async removeMember(organizationId: string, groupId: string, userId: string): Promise<boolean> {
        const response = await this.groupsApi.removeGroupMember(organizationId, groupId, userId);
        return response.status == 204;
    }
=======
  public async removeGroup(organizationId: string, groupId: string): Promise<void> {
    const response = await this.groupsApi.removeGroup(organizationId, groupId);
    return response.data;
  }

  public async addMember(organizationId: string, groupId: string, userId: string): Promise<boolean> {
    const response = await this.groupsApi.addGroupMember(organizationId, groupId, userId);
    return response.status == 201;
  }

  public async getMembers(organizationId: string, groupId: string): Promise<UserInfo[]> {
    const response = await this.groupsApi.getGroupMembers(organizationId, groupId);
    return response.data;
  }

  public async removeMember(organizationId: string, groupId: string, userId: string): Promise<boolean> {
    const response = await this.groupsApi.removeGroupMember(organizationId, groupId, userId);
    return response.status == 204;
  }

  public async getSoleOwnershipObjects(organizationId: string, groupId: string): Promise<EntityID[]> {
    const response = await this.groupsApi.getGroupSoleOwnership(organizationId, groupId);
    return response.data;
  }
>>>>>>> b4724cbb
}<|MERGE_RESOLUTION|>--- conflicted
+++ resolved
@@ -1,58 +1,33 @@
 import BaseService from "./BaseService";
-<<<<<<< HEAD
-import {Group, UserInfo} from "@/openapi";
-=======
 import { EntityID, Group, UserInfo } from "@/openapi";
->>>>>>> b4724cbb
 
 export default class GroupService extends BaseService {
-    public async getUserGroups(organizationId: string): Promise<Array<Group>> {
-        const response = await this.groupsApi.getGroups(organizationId);
-        return response.data;
-    }
+  public async getUserGroups(organizationId: string): Promise<Array<Group>> {
+    const response = await this.groupsApi.getGroups(organizationId);
+    return response.data;
+  }
 
-    public async createGroup(organizationId: string, name: string): Promise<Group> {
-        const group = {
-            name: name,
-            organizationId: organizationId
-        };
-        const response = await this.groupsApi.createGroup(organizationId, group);
-        return response.data;
-    }
+  public async createGroup(organizationId: string, name: string): Promise<Group> {
+    const group = {
+      name: name,
+      organizationId: organizationId
+    };
+    const response = await this.groupsApi.createGroup(organizationId, group);
+    return response.data;
+  }
 
-    public async updateGroup(organizationId: string, groupId: string, name: string) {
-        const group = {
-            id: groupId,
-            name: name,
-            isImplicit: false,
-            isShared: false,
-            organizationId: organizationId
-        };
-        const response = await this.groupsApi.updateGroup(organizationId, groupId, group);
-        return response.data;
-    }
+  public async updateGroup(organizationId: string, groupId: string, name: string) {
+    const group = {
+      id: groupId,
+      name: name,
+      isImplicit: false,
+      isShared: false,
+      organizationId: organizationId
+    };
+    const response = await this.groupsApi.updateGroup(organizationId, groupId, group);
+    return response.data;
+  }
 
-<<<<<<< HEAD
-    public async removeGroup(organizationId: string, groupId: string): Promise<void> {
-        const response = await this.groupsApi.removeGroup(organizationId, groupId);
-        return response.data;
-    }
-
-    public async addMember(organizationId: string, groupId: string, userId: string): Promise<boolean> {
-        const response = await this.groupsApi.addGroupMember(organizationId, groupId, userId);
-        return response.status == 201;
-    }
-
-    public async getMembers(organizationId: string, groupId: string): Promise<UserInfo[]> {
-        const response = await this.groupsApi.getGroupMembers(organizationId, groupId);
-        return response.data;
-    }
-
-    public async removeMember(organizationId: string, groupId: string, userId: string): Promise<boolean> {
-        const response = await this.groupsApi.removeGroupMember(organizationId, groupId, userId);
-        return response.status == 204;
-    }
-=======
   public async removeGroup(organizationId: string, groupId: string): Promise<void> {
     const response = await this.groupsApi.removeGroup(organizationId, groupId);
     return response.data;
@@ -77,5 +52,4 @@
     const response = await this.groupsApi.getGroupSoleOwnership(organizationId, groupId);
     return response.data;
   }
->>>>>>> b4724cbb
 }
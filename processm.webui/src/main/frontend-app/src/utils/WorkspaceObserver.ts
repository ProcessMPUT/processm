--- conflicted
+++ resolved
@@ -20,18 +20,14 @@
 
   private eventSource: EventSourcePolyfill | undefined;
 
-<<<<<<< HEAD
-  constructor(apiPath: string, workspaceId: string, callback: (componentId: string) => void) {
-    this.url = apiPath + WorkspacesApiAxiosParamCreator().getWorkspace(workspaceId).url;
-=======
+
   /**
    * Call it using async new WorkspaceObserver
    */
-  constructor(apiPath: string, organizationId: string, workspaceId: string, callback: (componentId: string) => void) {
+  constructor(apiPath: string, workspaceId: string, callback: (componentId: string) => void) {
     this.url = WorkspacesApiAxiosParamCreator()
-      .getWorkspace(organizationId, workspaceId)
+      .getWorkspace(workspaceId)
       .then((r) => apiPath + r.url);
->>>>>>> bd2846dd
     this.callback = callback;
   }
 
@@ -49,13 +45,8 @@
     });
     this.eventSource.onerror = (event: Event) => {
       if (isConnectionEvent(event) && event.status == 401 && this.reauthenticate != undefined) {
-<<<<<<< HEAD
-        this.reauthenticate().then(() => {
-          this.start();
-=======
         this.reauthenticate().then(async () => {
           await this.start();
->>>>>>> bd2846dd
         });
       }
     };

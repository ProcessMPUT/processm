import { Event, EventSourcePolyfill } from "event-source-polyfill";
import { WorkspacesApiAxiosParamCreator } from "@/openapi";
import Vue from "vue";

interface ConnectionEvent extends Event {
  status: number;
  statusText: string;
  headers: any;
}

function isConnectionEvent(event: Event): event is ConnectionEvent {
  // This is abhorrent
  return "status" in event && "statusText" in event;
}

export class WorkspaceObserver {
  url: Promise<string>;
  callback: (componentId: string) => void;
  reauthenticate: (() => Promise<boolean>) | undefined;

  private eventSource: EventSourcePolyfill | undefined;

<<<<<<< HEAD
  constructor(apiPath: string, workspaceId: string, callback: (componentId: string) => void) {
    this.url = apiPath + WorkspacesApiAxiosParamCreator().getWorkspace(workspaceId).url;
=======

  /**
   * Call it using async new WorkspaceObserver
   */
  constructor(apiPath: string, workspaceId: string, callback: (componentId: string) => void) {
    this.url = WorkspacesApiAxiosParamCreator()
      .getWorkspace(workspaceId)
      .then((r) => apiPath + r.url);
>>>>>>> 73cf5392
    this.callback = callback;
  }

  close() {
    this.eventSource?.close();
    this.eventSource = undefined;
  }

  async start() {
    this.eventSource?.close();
    this.eventSource = new EventSourcePolyfill(await this.url, {
      headers: {
        Authorization: `Bearer ${Vue.prototype.$sessionStorage.sessionToken}`
      }
    });
    this.eventSource.onerror = (event: Event) => {
      if (isConnectionEvent(event) && event.status == 401 && this.reauthenticate != undefined) {
<<<<<<< HEAD
        this.reauthenticate().then(() => {
          this.start();
=======
        this.reauthenticate().then(async () => {
          await this.start();
>>>>>>> 73cf5392
        });
      }
    };
    this.eventSource.addEventListener("update", (event) => {
      const data = JSON.parse((event as MessageEvent).data);
      const componentId = data.componentId;
      this.callback(componentId);
    });
  }
}<|MERGE_RESOLUTION|>--- conflicted
+++ resolved
@@ -20,10 +20,6 @@
 
   private eventSource: EventSourcePolyfill | undefined;
 
-<<<<<<< HEAD
-  constructor(apiPath: string, workspaceId: string, callback: (componentId: string) => void) {
-    this.url = apiPath + WorkspacesApiAxiosParamCreator().getWorkspace(workspaceId).url;
-=======
 
   /**
    * Call it using async new WorkspaceObserver
@@ -32,7 +28,6 @@
     this.url = WorkspacesApiAxiosParamCreator()
       .getWorkspace(workspaceId)
       .then((r) => apiPath + r.url);
->>>>>>> 73cf5392
     this.callback = callback;
   }
 
@@ -50,13 +45,8 @@
     });
     this.eventSource.onerror = (event: Event) => {
       if (isConnectionEvent(event) && event.status == 401 && this.reauthenticate != undefined) {
-<<<<<<< HEAD
-        this.reauthenticate().then(() => {
-          this.start();
-=======
         this.reauthenticate().then(async () => {
           await this.start();
->>>>>>> 73cf5392
         });
       }
     };

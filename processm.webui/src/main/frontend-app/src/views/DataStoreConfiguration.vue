<template>
  <v-dialog v-model="value" persistent fullscreen hide-overlay transition="dialog-bottom-transition">
    <v-card>
      <v-toolbar dark color="primary">
        <v-btn icon dark @click="closeConfiguration" name="btn-close-configuration">
          <v-icon>arrow_back</v-icon>
        </v-btn>
        <v-spacer />
        <v-toolbar-title
          >{{ dataStoreName }}
          <v-tooltip bottom max-width="600px">
            <template v-slot:activator="{ on, attrs }">
              <v-icon color="accent" v-bind="attrs" v-on="on">help</v-icon>
            </template>
            <span>{{ $t("data-stores.page-hint") }}</span>
          </v-tooltip>
        </v-toolbar-title>
        <v-spacer />
      </v-toolbar>

      <v-expansion-panels flat multiple :value="[0, 1, 2, 3]">
        <v-expansion-panel>
          <v-expansion-panel-header>
            <section>{{ $t("common.summary") }}</section>
          </v-expansion-panel-header>
          <v-expansion-panel-content>
            <div class="text-center">
              <v-progress-circular v-show="isLoadingDataStore" color="primary" indeterminate></v-progress-circular>
            </div>
            <v-simple-table v-show="!isLoadingDataStore">
              <template v-slot:default>
                <thead>
                  <tr>
                    <th class="text-left">{{ $t("common.name") }}</th>
                    <th class="text-left">{{ $t("common.value") }}</th>
                  </tr>
                </thead>
                <tbody v-if="dataStore != null">
                  <tr>
                    <td>ID</td>
                    <td>{{ dataStore.id }}</td>
                  </tr>
                  <tr>
                    <td>{{ $t("common.name") }}</td>
                    <td>
                      {{ dataStore.name }}
                      <v-tooltip bottom>
                        <template v-slot:activator="{ on, attrs }">
                          <v-btn icon color="primary" dark v-bind="attrs" v-on="on" name="btn-data-connector-rename">
                            <v-icon small @click="renameDataStoreDialog = true">edit</v-icon>
                          </v-btn>
                        </template>
                        <span>{{ $t("common.rename") }}</span>
                      </v-tooltip>
                    </td>
                  </tr>
                  <tr>
                    <td>{{ $t("common.created-at") }}</td>
                    <td>{{ dataStore.createdAt }}</td>
                  </tr>
                  <tr>
                    <td>{{ $t("data-stores.size") }}</td>
                    <td>{{ dataStore?.size != null ? (dataStore.size / 1024 / 1024).toFixed(2) : "?" }} MB</td>
                  </tr>
                </tbody>
              </template>
            </v-simple-table>
          </v-expansion-panel-content>
        </v-expansion-panel>
        <v-expansion-panel>
          <v-expansion-panel-header>
            <template v-slot:default="{ open }">
              <div>
                {{ $t("data-stores.logs") }}
                <v-tooltip bottom max-width="600px">
                  <template v-slot:activator="{ on, attrs }">
                    <v-icon v-bind="attrs" v-on="on">help</v-icon>
                  </template>
                  <span>{{ $t("data-stores.logs-hint") }}</span>
                </v-tooltip>
                <v-fade-transition leave-absolute>
                  <div v-if="open" class="add-button-group">
                    <v-tooltip bottom max-width="600px">
                      <template v-slot:activator="{ on, attrs }">
                        <div v-on="on" class="d-inline-block" @click.stop>
                          <v-btn class="mx-2" color="primary" v-bind="attrs" @click.stop="fileUploadDialog = true">
                            {{ $t("data-stores.upload-xes-file.title") }}
                            <v-progress-circular v-show="isUploading" :size="20" :width="3" class="ml-2" color="secondary" indeterminate></v-progress-circular>
                          </v-btn>
                        </div>
                      </template>
                      <span>{{ $t("data-stores.upload-xes-file.description") }}</span>
                    </v-tooltip>
                  </div>
                  <span v-else> ({{ xesLogItems.length }}) </span>
                </v-fade-transition>
              </div>
            </template>
          </v-expansion-panel-header>
          <v-expansion-panel-content>
            <div class="text-center">
              <v-progress-circular v-show="isLoadingXesLogs" color="primary" indeterminate></v-progress-circular>
            </div>
            <xes-data-table
              v-show="!isLoadingXesLogs"
              :items="xesLogItems"
              :headers="xesLogHeaders"
              :is-fold="false"
              :selectable="true"
              :is-expanded="false"
              :loading="isLoadingXesLogs"
              :keep-tree-expand="false"
              :empty-text="$t('common.no-data')"
              :disable-pagination="false"
              :disable-hierarchy="true"
              :items-per-page="5"
              :items-per-page-options="[1, 5, -1]"
              :removable="true"
              children-prop="_children"
              @removed="removeLogs"
            />
          </v-expansion-panel-content>
        </v-expansion-panel>
        <v-expansion-panel class="data-connectors">
          <v-expansion-panel-header>
            <template v-slot:default="{ open }">
              <div>
                {{ $t("data-stores.data-connectors") }}
                <v-tooltip bottom max-width="600px">
                  <template v-slot:activator="{ on, attrs }">
                    <v-icon v-bind="attrs" v-on="on">help</v-icon>
                  </template>
                  <span>{{ $t("data-stores.data-connectors-hint") }}</span>
                </v-tooltip>
                <v-fade-transition leave-absolute>
                  <div v-if="open" class="add-button-group">
                    <v-btn
                      class="mx-2"
                      color="primary"
                      @click.stop="
                        dataConnectorToEdit = null;
                        dataConnectorDialog = true;
                      "
                      name="btn-add-data-connector"
                    >
                      {{ $t("data-stores.add-data-connector") }}
                    </v-btn>
                  </div>
                  <span v-else> ({{ dataConnectors.length }}) </span>
                </v-fade-transition>
              </div>
            </template>
          </v-expansion-panel-header>
          <v-expansion-panel-content>
            <div class="text-center">
              <v-progress-circular v-show="isLoadingDataConnectors" color="primary" indeterminate></v-progress-circular>
            </div>
            <v-data-table
              v-show="!isLoadingDataConnectors"
              dense
              show-expand
              :headers="[
                {
                  text: $t('common.name'),
                  value: 'name'
                },
                {
                  text: $t('data-stores.last-connection-status'),
                  value: 'lastConnectionStatus'
                },
                {
                  text: $t('data-stores.last-connection-status-timestamp'),
                  value: 'lastConnectionStatusTimestamp'
                },
                {
                  text: $t('common.actions'),
                  value: 'actions',
                  align: 'center',
                  sortable: false
                }
              ]"
              :items="dataConnectors"
            >
              <template v-slot:[`item.lastConnectionStatus`]="{ item }">
                <v-icon v-if="item.lastConnectionStatus">check_circle_outline</v-icon>
                <v-icon v-else>error_outline</v-icon>
              </template>
              <template v-slot:[`item.lastConnectionStatusTimestamp`]="{ item }">
                <v-icon v-if="item.lastConnectionStatusTimestamp == null">all_inclusive</v-icon>
                <span v-else>{{ item.lastConnectionStatusTimestamp }}</span>
              </template>
              <template v-slot:[`item.actions`]="{ item }">
                <v-tooltip bottom>
                  <template v-slot:activator="{ on, attrs }">
                    <v-btn icon color="primary" dark v-bind="attrs" v-on="on" name="btn-data-connector-rename">
                      <v-icon small @click="dataConnectorIdToRename = item.id">edit</v-icon>
                    </v-btn>
                  </template>
                  <span>{{ $t("common.rename") }}</span>
                </v-tooltip>
                <v-tooltip bottom>
                  <template v-slot:activator="{ on, attrs }">
                    <v-btn icon color="primary" dark v-bind="attrs" v-on="on" name="btn-data-connector-edit">
                      <v-icon
                        small
                        @click="
                          dataConnectorToEdit = item;
                          dataConnectorDialog = true;
                        "
                        >edit
                      </v-icon>
                    </v-btn>
                  </template>
                  <span>{{ $t("common.edit") }}</span>
                </v-tooltip>
                <v-tooltip bottom>
                  <template v-slot:activator="{ on, attrs }">
                    <v-btn icon color="primary" dark v-bind="attrs" v-on="on" name="btn-data-connector-remove">
                      <v-icon small @click="removeDataConnector(item)">delete_forever</v-icon>
                    </v-btn>
                  </template>
                  <span>{{ $t("common.remove") }}</span>
                </v-tooltip>
              </template>
              <template v-slot:expanded-item="{ headers, item }">
                <td :colspan="headers.length">
                  <ul v-if="Object.keys(item.properties).length > 0">
                    <li v-for="(value, name, index) in item.properties" :key="index">{{ capitalize(name.replace("-", " ")) }}: {{ value }}</li>
                  </ul>
                  <span v-else>
                    {{ $t("data-stores.data-connector-no-properties") }}
                  </span>
                </td>
              </template>
            </v-data-table>
          </v-expansion-panel-content>
        </v-expansion-panel>
        <v-expansion-panel>
          <v-expansion-panel-header>
            <template v-slot:default="{ open }">
              <div>
                {{ $t("data-stores.etl-processes") }}
                <v-tooltip bottom max-width="600px">
                  <template v-slot:activator="{ on, attrs }">
                    <v-icon v-bind="attrs" v-on="on">help</v-icon>
                  </template>
                  <span>{{ $t("data-stores.etl-processes-hint") }}</span>
                </v-tooltip>
                <v-fade-transition leave-absolute>
                  <div v-if="open" class="add-button-group">
                    <v-tooltip bottom>
                      <template v-slot:activator="{ on, attrs }">
                        <div v-on="on" class="d-inline-block" @click.stop>
                          <v-btn
                            color="primary"
                            class="mx-2"
                            :disabled="dataConnectors.length == 0"
                            @click.stop="automaticEtlProcessDialogVisible = true"
                            v-bind="attrs"
                            name="btn-add-automatic-etl-process"
                          >
                            {{ $t("data-stores.automatic-etl-process.title") }}
                          </v-btn>
                        </div>
                      </template>
                      <span>{{
                        dataConnectors.length == 0 ? $t("data-stores.data-connector-required") : $t("data-stores.automatic-etl-process.description")
                      }}</span>
                    </v-tooltip>
                    <v-tooltip bottom>
                      <template v-slot:activator="{ on, attrs }">
                        <div v-on="on" class="d-inline-block" @click.stop>
                          <v-btn
                            color="primary"
                            class="mx-2"
                            :disabled="dataConnectors.length == 0"
                            @click.stop="jdbcEtlProcessDialogVisible = true"
                            v-bind="attrs"
                          >
                            {{ $t("data-stores.jdbc-etl-process.title") }}
                          </v-btn>
                        </div>
                      </template>
                      <span>{{ dataConnectors.length == 0 ? $t("data-stores.data-connector-required") : $t("data-stores.jdbc-etl-process.description") }}</span>
                    </v-tooltip>
                  </div>
                  <span v-else> ({{ etlProcesses.length }}) </span>
                </v-fade-transition>
              </div>
            </template>
          </v-expansion-panel-header>
          <v-expansion-panel-content>
            <div class="text-center">
              <v-progress-circular v-show="isLoadingEtlProcesses" color="primary" indeterminate></v-progress-circular>
            </div>
            <v-data-table
              v-show="!isLoadingEtlProcesses"
              dense
              :headers="[
                {
                  text: $t('common.name'),
                  value: 'name'
                },
                {
                  text: $t('data-stores.etl.data-connector'),
                  value: 'dataConnectorId'
                },
                {
                  text: $t('common.type'),
                  value: 'type'
                },
                {
                  text: $t('data-stores.etl.last-execution-time'),
                  value: 'lastExecutionTime'
                },
                {
                  text: $t('common.actions'),
                  value: 'actions',
                  align: 'center',
                  sortable: false
                }
              ]"
              :items="etlProcesses"
            >
              <template v-slot:[`item.actions`]="{ item }">
                <v-tooltip bottom>
                  <template v-slot:activator="{ on, attrs }">
                    <v-btn icon color="primary" dark v-bind="attrs" v-on="on">
                      <v-icon small @click="changeEtlActivationStatus(item)">
                        {{ item.isActive ? "pause_circle_outline" : "play_circle_outline" }}
                      </v-icon>
                    </v-btn>
                  </template>
                  <span>{{ item.isActive ? $t("common.deactivate") : $t("common.activate") }}</span>
                </v-tooltip>
                <v-tooltip bottom v-if="canBeTriggered(item)">
                  <template v-slot:activator="{ on, attrs }">
                    <v-btn icon color="primary" dark v-bind="attrs" v-on="on" name="btn-trigger-jdbc-etl-process">
                      <v-icon small @click="trigger(item)">replay</v-icon>
                    </v-btn>
                  </template>
                  <span>{{ $t("data-stores.jdbc-etl-process.trigger") }}</span>
                </v-tooltip>
                <v-tooltip bottom>
                  <template v-slot:activator="{ on, attrs }">
                    <v-btn icon color="primary" dark v-bind="attrs" v-on="on">
                      <v-icon small @click="editEtlProcess(item)">edit</v-icon>
                    </v-btn>
                  </template>
                  <span>{{ $t("common.edit") }}</span>
                </v-tooltip>
                <v-tooltip bottom>
                  <template v-slot:activator="{ on, attrs }">
                    <v-btn color="primary" dark icon v-bind="attrs" v-on="on">
                      <v-icon small @click="removeEtlProcess(item)">delete_forever</v-icon>
                    </v-btn>
                  </template>
                  <span>{{ $t("common.remove") }}</span>
                </v-tooltip>
                <v-tooltip bottom>
                  <template v-slot:activator="{ on, attrs }">
                    <v-btn icon color="primary" dark v-bind="attrs" v-on="on" name="btn-show-etl-process-details">
                      <v-icon small @click="showEtlProcessDetails(item)">info</v-icon>
                    </v-btn>
                  </template>
                  <span>{{ $t("common.details") }}</span>
                </v-tooltip>
              </template>
              <template v-slot:[`item.dataConnectorId`]="{ item }">
                {{ getDataConnectorName(item.dataConnectorId) }}
              </template>
            </v-data-table>
          </v-expansion-panel-content>
        </v-expansion-panel>
      </v-expansion-panels>
    </v-card>
    <data-connector-dialog
      v-model="dataConnectorDialog"
      :data-store-id="dataStoreId"
      @cancelled="dataConnectorDialog = false"
      @submitted="dataConnectorsModified"
      :initial-connector="dataConnectorToEdit"
    />
    <automatic-etl-process-dialog
      v-model="automaticEtlProcessDialogVisible"
      :data-store-id="dataStoreId"
      :data-connectors="dataConnectors"
      :initial-config="etlProcessToEdit"
      @cancelled="
        automaticEtlProcessDialogVisible = false;
        etlProcessToEdit = null;
      "
      @submitted="handleEtlProcessChange"
    />
    <file-upload-dialog v-model="fileUploadDialog" :sizeLimit="fileSizeLimit" @cancelled="fileUploadDialog = false" @submitted="submitFile" />
    <rename-dialog
      :value="dataConnectorIdToRename != null"
      :old-name="dataConnectorNameToRename"
      @cancelled="dataConnectorIdToRename = null"
      @submitted="renameDataConnector"
    />
    <rename-dialog :value="renameDataStoreDialog" :old-name="dataStore?.name" @cancelled="renameDataStoreDialog = false" @submitted="renameDataStore" />
    <jdbc-etl-process-dialog
      v-model="jdbcEtlProcessDialogVisible"
      :data-store-id="dataStoreId"
      :dataConnectors="dataConnectors"
      :initial-config="etlProcessToEdit"
      @cancelled="
        jdbcEtlProcessDialogVisible = false;
        etlProcessToEdit = null;
      "
      @submitted="handleEtlProcessChange"
    />
    <process-details-dialog
      :value="processDetailsDialogEtlProcess !== null"
      :data-store-id="dataStoreId"
      :etl-process="processDetailsDialogEtlProcess"
      @cancelled="processDetailsDialogEtlProcess = null"
    ></process-details-dialog>
  </v-dialog>
</template>

<style scoped>
.add-button-group {
  text-align: end;
}
</style>

<script lang="ts">
import Vue from "vue";
import { Component, Inject, Prop, Watch } from "vue-property-decorator";
import DataStoreService from "@/services/DataStoreService";
import DataStore, { DataConnector } from "@/models/DataStore";
import DataConnectorDialog from "@/components/data-connections/DataConnectorDialog.vue";
import LogsService from "@/services/LogsService";
import { waitForRepaint } from "@/utils/waitForRepaint";
import XesProcessor, { LogItem } from "@/utils/XesProcessor";
import FileUploadDialog from "@/components/FileUploadDialog.vue";
import RenameDialog from "@/components/RenameDialog.vue";
import AutomaticEtlProcessDialog from "@/components/etl/AutomaticEtlProcessDialog.vue";
import { capitalize } from "@/utils/StringCaseConverter";
import App from "@/App.vue";
import JdbcEtlProcessDialog from "@/components/etl/JdbcEtlProcessDialog.vue";
import ProcessDetailsDialog from "@/components/etl/ProcessDetailsDialog.vue";
import { EtlProcess, EtlProcessType, JdbcEtlProcess } from "@/openapi";
import LogTable from "@/components/LogTable.vue";

const XesDataTable = () => import("@/components/XesDataTable.vue");

@Component({
  components: {
    LogTable,
    ProcessDetailsDialog,
    JdbcEtlProcessDialog: JdbcEtlProcessDialog,
    DataConnectorDialog,
    XesDataTable,
    FileUploadDialog,
    RenameDialog,
    AutomaticEtlProcessDialog: AutomaticEtlProcessDialog
  }
})
export default class DataStoreConfiguration extends Vue {
  @Inject() app!: App;
  @Inject() dataStoreService!: DataStoreService;
  @Inject() logsService!: LogsService;
  private readonly xesProcessor = new XesProcessor();
  dataConnectorDialog = false;
  automaticEtlProcessDialogVisible = false;
  jdbcEtlProcessDialogVisible = false;
  fileUploadDialog = false;
  isUploading = false;
  dataConnectors: DataConnector[] = [];
  etlProcesses: EtlProcess[] = [];
  dataStore: DataStore | null = null;
  xesLogHeaders: string[] = [];
  xesLogItems: LogItem[] = [];
  isLoadingXesLogs = false;
  isLoadingDataStore = false;
  isLoadingDataConnectors = false;
  isLoadingEtlProcesses = false;
  dataConnectorIdToRename: string | null = null;
  capitalize = capitalize;
  processDetailsDialogEtlProcess: EtlProcess | null = null;
  etlProcessToEdit: EtlProcess | null = null;
  renameDataStoreDialog = false;
<<<<<<< HEAD
=======
  dataConnectorToEdit: DataConnector | null = null;
>>>>>>> 988af6b0

  @Prop({ default: false })
  readonly value!: boolean;

  @Prop({ default: null })
  readonly dataStoreId!: string | null;

  private readonly getLogsQuery = "select log:concept:name, log:identity:id, log:lifecycle:model";
  private readonly fileSizeLimit = 5242880;

  get dataConnectorNameToRename(): string | null {
    return this.dataConnectors.find((connector) => connector.id == this.dataConnectorIdToRename)?.name || null;
  }

  @Watch("value")
  componentVisibilityChanged(isVisible: boolean) {
    if (!isVisible) return;
    if (this.dataStoreId == null) return this.app.error(this.$t("data-stores.data-store-not-found").toString());

    this.loadDataStore();
    this.loadXesLogs();
    this.loadDataConnectors();
    this.loadEtlProcesses();
  }

  async loadDataStore() {
    if (this.dataStoreId == null) return;
    try {
      this.isLoadingDataStore = true;
      this.dataStore = await this.dataStoreService.getDataStore(this.dataStoreId);
    } finally {
      this.isLoadingDataStore = false;
    }
  }

  async loadDataConnectors() {
    if (this.dataStoreId == null) return;
    try {
      this.isLoadingDataConnectors = true;
      this.dataConnectors = await this.dataStoreService.getDataConnectors(this.dataStoreId);
    } finally {
      this.isLoadingDataConnectors = false;
    }
  }

  async loadEtlProcesses() {
    if (this.dataStoreId == null) return;
    try {
      this.isLoadingEtlProcesses = true;
      this.etlProcesses = await this.dataStoreService.getEtlProcesses(this.dataStoreId);
    } finally {
      this.isLoadingEtlProcesses = false;
    }
  }

  async removeLogs(logsIds: string[]) {
    try {
      await Promise.all(
        logsIds.map(async (logId) => {
          if (this.dataStoreId == null) return;

          await this.logsService.removeLog(this.dataStoreId, logId);
        })
      );
      this.displaySuccessfulRemovalMessage();
      await this.loadXesLogs();
    } catch (error) {
      this.displayFailedRemovalMessage();
    }
  }

  async loadXesLogs() {
    if (this.dataStoreId == null) return;
    try {
      this.isLoadingXesLogs = true;
      this.xesLogHeaders = [];
      this.xesLogItems = [];

      const queryResults = await this.logsService.submitUserQuery(this.dataStoreId, this.getLogsQuery);

      await waitForRepaint(async () => {
        const { headers, logItems } = this.xesProcessor.extractLogItemsFromLogScope(queryResults);
        this.xesLogHeaders = headers;

        for (const item of logItems) {
          await waitForRepaint(() => {
            this.xesLogItems.push(item);
          });
        }
      });
    } catch (err) {
      this.app.error(err?.response?.data?.error ?? err);
    } finally {
      this.isLoadingXesLogs = false;
    }
  }

  async submitFile(file: File): Promise<void> {
    this.fileUploadDialog = false;
    try {
      if (file == null) return;
      if (file.size > this.fileSizeLimit) return this.app.error(this.$t("data-stores.file-size-exceeded").toString());
      if (this.dataStoreId == null) return this.app.error(this.$t("data-stores.data-store-not-found").toString());

      this.isUploading = true;
      await this.logsService.uploadLogFile(this.dataStoreId, file);
      this.app.success(this.$t("data-stores.successful-file-upload").toString());
      await this.loadXesLogs();
    } catch (err) {
      this.app.error(err);
    } finally {
      this.isUploading = false;
    }
  }

  async dataConnectorsModified() {
    this.dataConnectorDialog = false;
    await this.loadDataConnectors();
  }

  async handleEtlProcessChange() {
    this.automaticEtlProcessDialogVisible = false;
    this.jdbcEtlProcessDialogVisible = false;
    await this.loadEtlProcesses();
  }

  async renameDataConnector(newName: string) {
    try {
      if (
        this.dataStoreId != null &&
        this.dataConnectorIdToRename != null &&
        (await this.dataStoreService.updateDataConnector(this.dataStoreId, this.dataConnectorIdToRename, {
          id: this.dataConnectorIdToRename,
          name: newName,
          properties: {}
        }))
      ) {
        const dataConnector = this.dataConnectors.find((dataConnector) => dataConnector.id == this.dataConnectorIdToRename);

        if (dataConnector != null) dataConnector.name = newName;
      }
    } catch (error) {
      this.app.error(error);
    } finally {
      this.dataConnectorIdToRename = null;
    }
  }

  async removeDataConnector(dataConnector: DataConnector) {
    if (this.dataStoreId == null) return;

    const isRemovalConfirmed = await this.$confirm(
      `${this.$t("data-stores.data-connector-removal-confirmation", {
        dataConnectorName: dataConnector.name
      })}`,
      {
        title: `${this.$t("common.warning")}`,
        buttonTrueText: this.$t("common.yes").toString(),
        buttonFalseText: this.$t("common.no").toString()
      }
    );

    if (!isRemovalConfirmed) return;

    try {
      await this.dataStoreService.removeDataConnector(this.dataStoreId, dataConnector.id);
      this.displaySuccessfulRemovalMessage();
      this.dataConnectors.splice(this.dataConnectors.indexOf(dataConnector), 1);
    } catch (error) {
      this.displayFailedRemovalMessage();
    }
  }

  async editEtlProcess(etlProcess: EtlProcess) {
    if (this.dataStoreId == null) return;

    this.etlProcessToEdit = etlProcess;
    switch (etlProcess.type) {
      case EtlProcessType.Automatic:
        this.automaticEtlProcessDialogVisible = true;
        break;
      case EtlProcessType.Jdbc:
        this.jdbcEtlProcessDialogVisible = true;
        break;
      default:
        this.app.error(`Unknown ETL process type: ${etlProcess.type}.`);
        return;
    }
  }

  async removeEtlProcess(etlProcess: EtlProcess) {
    if (this.dataStoreId == null) return;

    const isRemovalConfirmed = await this.$confirm(
      `${this.$t("data-stores.etl.removal-confirmation", {
        etlProcessName: etlProcess.name
      })}`,
      {
        title: `${this.$t("common.warning")}`,
        buttonTrueText: this.$t("common.yes").toString(),
        buttonFalseText: this.$t("common.no").toString()
      }
    );

    if (!isRemovalConfirmed) return;

    try {
      await this.dataStoreService.removeEtlProcess(this.dataStoreId, etlProcess.id!);
      this.displaySuccessfulRemovalMessage();
      this.etlProcesses.splice(this.etlProcesses.indexOf(etlProcess), 1);
    } catch (error) {
      this.displayFailedRemovalMessage();
    }
  }

  async trigger(etlProcess: EtlProcess) {
    if (this.dataStoreId == null) return;
    await this.dataStoreService.triggerEtlProcess(this.dataStoreId, etlProcess.id!);
  }

  canBeTriggered(etlProcess: EtlProcess) {
    if (etlProcess.type != EtlProcessType.Jdbc) return false;
    const cfg = (etlProcess as JdbcEtlProcess)?.configuration;
    if (cfg === undefined) return true;
    return !(cfg.batch && cfg.lastEventExternalId !== undefined);
  }

  closeConfiguration() {
    this.$emit("closed");
  }

  displaySuccessfulRemovalMessage() {
    this.app.success(`${this.$t("common.removal.success")}`);
  }

  displayFailedRemovalMessage() {
    this.app.error(`${this.$t("common.removal.failure")}`);
  }

  async changeEtlActivationStatus(etlProcess: EtlProcess) {
    if (this.dataStoreId == null) return;

    const isConfirmed =
      !etlProcess.isActive ||
      (await this.$confirm(
        `${this.$t("data-stores.etl.deactivation-confirmation", {
          etlProcessName: etlProcess.name
        })}`,
        {
          title: `${this.$t("common.warning")}`,
          buttonTrueText: this.$t("common.yes").toString(),
          buttonFalseText: this.$t("common.no").toString()
        }
      ));

    if (!isConfirmed) return;

    try {
      await this.dataStoreService.changeEtlProcessActivationState(this.dataStoreId, etlProcess.id!, !etlProcess.isActive);
      etlProcess.isActive = !etlProcess.isActive;
      this.app.success(`${this.$t("common.operation-successful")}`);
    } catch (error) {
      this.app.error(error);
    }
  }

  get dataStoreName() {
    return this.dataStore?.name ?? "";
  }

  getDataConnectorName(dataConnectorId: string) {
    return this.dataConnectors.find((dataConnector) => dataConnector.id == dataConnectorId)?.name || "";
  }

  showEtlProcessDetails(etlProcess: EtlProcess) {
    this.processDetailsDialogEtlProcess = etlProcess;
  }

  async renameDataStore(newName: string) {
    try {
      if (this.dataStore == null) return;
      const success = await this.dataStoreService.updateDataStore(this.dataStore.id, {
        id: this.dataStore.id,
        name: newName
      });
      if (!success) return;
      this.dataStore.name = newName;
      this.$emit("changed", this.dataStore);
<<<<<<< HEAD
      this.app.success(`${this.$t("common.operation-successful")}`);
=======
>>>>>>> 988af6b0
    } catch (error) {
      this.app.error(`${this.$t("common.saving.failure")}`);
    }
    this.renameDataStoreDialog = false;
  }
}
</script><|MERGE_RESOLUTION|>--- conflicted
+++ resolved
@@ -483,10 +483,7 @@
   processDetailsDialogEtlProcess: EtlProcess | null = null;
   etlProcessToEdit: EtlProcess | null = null;
   renameDataStoreDialog = false;
-<<<<<<< HEAD
-=======
   dataConnectorToEdit: DataConnector | null = null;
->>>>>>> 988af6b0
 
   @Prop({ default: false })
   readonly value!: boolean;
@@ -775,10 +772,7 @@
       if (!success) return;
       this.dataStore.name = newName;
       this.$emit("changed", this.dataStore);
-<<<<<<< HEAD
       this.app.success(`${this.$t("common.operation-successful")}`);
-=======
->>>>>>> 988af6b0
     } catch (error) {
       this.app.error(`${this.$t("common.saving.failure")}`);
     }

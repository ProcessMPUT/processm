--- conflicted
+++ resolved
@@ -9,11 +9,7 @@
     </v-row>
     <v-row class="workspace-selector mx-0">
       <v-tabs v-model="currentWorkspaceIndex" background-color="primary lighten-2" center-active show-arrows>
-<<<<<<< HEAD
         <v-menu top offset-y v-if="isWriter">
-=======
-        <v-menu top offset-y>
->>>>>>> 532739c4
           <template #activator="{ on }">
             <v-btn tile color="primary lighten-1" v-on="on" name="btn-workspace-hamburger">
               <v-icon>more_vert</v-icon>
@@ -21,7 +17,6 @@
           </template>
 
           <v-list flat dense>
-<<<<<<< HEAD
             <v-list-item @click.stop="removeWorkspace" :disabled="!(workspaces.length > 1)" v-if="isOwner">
               <v-list-item-icon>
                 <v-icon>delete_forever</v-icon>
@@ -33,15 +28,6 @@
               <v-list-item-icon>
                 <v-icon>drive_file_rename_outline</v-icon>
               </v-list-item-icon>
-=======
-            <v-list-item :disabled="!(workspaces.length > 1)" @click.stop="removeWorkspace">
-              <v-list-item-icon><v-icon>delete_forever</v-icon></v-list-item-icon>
-              <v-list-item-title>{{ $t("common.remove") }}</v-list-item-title>
-            </v-list-item>
-            <v-divider />
-            <v-list-item @click.stop="workspaceNameToRename = currentWorkspaceName">
-              <v-list-item-icon><v-icon>drive_file_rename_outline</v-icon></v-list-item-icon>
->>>>>>> 532739c4
               <v-list-item-title>{{ $t("common.rename") }}</v-list-item-title>
             </v-list-item>
             <v-list-item @click.stop="aclDialogDisplayed = true" name="btn-workspace-security" v-if="isOwner">
@@ -52,13 +38,8 @@
             </v-list-item>
           </v-list>
         </v-menu>
-<<<<<<< HEAD
-        <v-tab v-for="workspace in workspaces" :key="workspace.index" :id="`workspace-tab-${workspace.id}`">
-          {{ workspace.name }}
+        <v-tab v-for="workspace in workspaces" :id="`workspace-tab-${workspace.id}`":key="workspace.index">{{ workspace.name }}
         </v-tab>
-=======
-        <v-tab v-for="workspace in workspaces" :id="`workspace-tab-${workspace.id}`" :key="workspace.index">{{ workspace.name }}</v-tab>
->>>>>>> 532739c4
         <v-btn tile color="primary lighten-1" @click="createWorkspace" name="btn-create-workspace">
           <v-icon>add_box</v-icon>
         </v-btn>
@@ -69,11 +50,7 @@
         @submitted="renameWorkspace"
         :old-name="workspaceNameToRename"
       />
-<<<<<<< HEAD
-      <acl-dialog :value="aclDialogDisplayed" :urn="currentWorkspaceUrn" @closed="aclDialogDisplayed = false" :force-view-only="false" />
-=======
-      <acl-dialog :force-view-only="false" :urn="currentWorkspaceUrn" :value="aclDialogDisplayed" @closed="aclDialogDisplayed = false" />
->>>>>>> 532739c4
+      <acl-dialog :force-view-only="false" :urn="currentWorkspaceUrn":value="aclDialogDisplayed" @closed="aclDialogDisplayed = false"  />
     </v-row>
   </v-container>
 </template>
@@ -144,10 +121,6 @@
   }
 
   async createWorkspace() {
-<<<<<<< HEAD
-    const workspaceName = `${this.$i18n.t("workspace.default-name")}${this.workspaces.length + 1}`;
-    const newWorkspace = await this.workspaceService.createWorkspace(workspaceName);
-=======
     let counter = 0;
     let name = "";
     do {
@@ -155,7 +128,6 @@
     } while (this.workspaces.find((w) => w.name == name));
 
     const newWorkspace = await this.workspaceService.createWorkspace(name);
->>>>>>> 532739c4
 
     this.workspaces.push(newWorkspace);
   }
@@ -163,11 +135,7 @@
   async removeWorkspace() {
     const removedWorkspaceIndex = this.currentWorkspaceIndex;
 
-<<<<<<< HEAD
     await this.workspaceService.removeWorkspace(this.workspaces[removedWorkspaceIndex].id!);
-=======
-    await this.workspaceService.removeWorkspace(this.workspaces[removedWorkspaceIndex].id);
->>>>>>> 532739c4
     this.currentWorkspaceIndex = Math.max(0, this.currentWorkspaceIndex - 1);
     this.workspaces.splice(removedWorkspaceIndex, 1);
   }

--- conflicted
+++ resolved
@@ -3,11 +3,8 @@
   name: string;
   type: EtlProcessType;
   dataConnectorId: string;
-<<<<<<< HEAD
   isActive: boolean;
-=======
   lastExecutionTime: Date | undefined;
->>>>>>> 32e36e04
 }
 
 export enum EtlProcessType {

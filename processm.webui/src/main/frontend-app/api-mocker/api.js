--- conflicted
+++ resolved
@@ -68,10 +68,6 @@
     locale: "en_GB"
   }
 ];
-<<<<<<< HEAD
-
-const userSessions = [];
-=======
 
 const componentsData = [
   {
@@ -511,7 +507,6 @@
     return v.toString(16);
   });
 }
->>>>>>> ae23fdf7
 
 const api = {
   "GET /api/workspaces": { data: workspaces },

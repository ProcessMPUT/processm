package processm.dbmodels.models

import org.jetbrains.exposed.dao.UUIDEntity
import org.jetbrains.exposed.dao.UUIDEntityClass
import org.jetbrains.exposed.dao.id.EntityID
import org.jetbrains.exposed.dao.id.UUIDTable
import org.jetbrains.exposed.sql.`java-time`.datetime
import org.jetbrains.exposed.sql.`java-time`.timestamp
import processm.dbmodels.etl.jdbc.ETLConfigurations
import processm.dbmodels.etl.jdbc.ETLConfigurations.nullable
import java.time.Instant
import java.time.LocalDateTime
import java.util.*

<<<<<<< HEAD
const val ETL_PROCESS_CONVERSION_TOPIC = "etl_process_conversion"
const val ETL_PROCESS_ID = "etl_process_id"
const val ETL_PROCESS_NAME = "etl_process_name"
=======
>>>>>>> 32e36e04

object EtlProcessesMetadata : UUIDTable("etl_processes_metadata") {
    val name = text("name")
    val processType = text("process_type")
    val creationDate = datetime("creation_date").clientDefault { LocalDateTime.now() }
    val lastUpdatedDate = datetime("last_updated_date").nullable()
    val dataConnectorId = reference("data_connector_id", DataConnectors)
<<<<<<< HEAD
    val isActive = bool("is_active")
=======
    val lastExecutionTime = timestamp("last_execution_time").nullable()
>>>>>>> 32e36e04
}

class EtlProcessMetadata(id: EntityID<UUID>) : UUIDEntity(id) {
    companion object : UUIDEntityClass<EtlProcessMetadata>(EtlProcessesMetadata)

    /**
     * The human-readable name of the configuration.
     */
    var name by EtlProcessesMetadata.name
    var processType by EtlProcessesMetadata.processType
    var creationDate by EtlProcessesMetadata.creationDate
    var lastUpdateDate by EtlProcessesMetadata.lastUpdatedDate

    /**
     * A connector to the remote database.
     */
    var dataConnector by DataConnector referencedOn EtlProcessesMetadata.dataConnectorId
    var isActive by EtlProcessesMetadata.isActive

<<<<<<< HEAD
    fun toDto() = EtlProcessMetadataDto(id.value, name, ProcessTypeDto.byNameInDatabase(processType), creationDate, lastUpdateDate, dataConnector.id.value, isActive)
}

data class EtlProcessMetadataDto(val id: UUID, val name: String, val processType: ProcessTypeDto, val creationDate: LocalDateTime, val lastUpdateDate: LocalDateTime?, val dataConnectorId: UUID, val isActive: Boolean)
=======
    /**
     * The date and time of the last execution of the ETL process associated with this configuration.
     */
    var lastExecutionTime by EtlProcessesMetadata.lastExecutionTime

    fun toDto() = EtlProcessMetadataDto(id.value, name, ProcessTypeDto.byNameInDatabase(processType), creationDate, lastUpdateDate, dataConnector.id.value, lastExecutionTime)
}

data class EtlProcessMetadataDto(val id: UUID, val name: String, val processType: ProcessTypeDto, val creationDate: LocalDateTime, val lastUpdateDate: LocalDateTime?, val dataConnectorId: UUID, val lastExecutionTime: Instant?)
>>>>>>> 32e36e04

enum class ProcessTypeDto(val processTypeName: String) {
    Automatic("automatic"), JDBC("jdbc");

    companion object {
        fun byNameInDatabase(nameInDatabase: String) = values().first { it.processTypeName == nameInDatabase }
    }
}<|MERGE_RESOLUTION|>--- conflicted
+++ resolved
@@ -12,12 +12,9 @@
 import java.time.LocalDateTime
 import java.util.*
 
-<<<<<<< HEAD
 const val ETL_PROCESS_CONVERSION_TOPIC = "etl_process_conversion"
 const val ETL_PROCESS_ID = "etl_process_id"
 const val ETL_PROCESS_NAME = "etl_process_name"
-=======
->>>>>>> 32e36e04
 
 object EtlProcessesMetadata : UUIDTable("etl_processes_metadata") {
     val name = text("name")
@@ -25,11 +22,8 @@
     val creationDate = datetime("creation_date").clientDefault { LocalDateTime.now() }
     val lastUpdatedDate = datetime("last_updated_date").nullable()
     val dataConnectorId = reference("data_connector_id", DataConnectors)
-<<<<<<< HEAD
     val isActive = bool("is_active")
-=======
     val lastExecutionTime = timestamp("last_execution_time").nullable()
->>>>>>> 32e36e04
 }
 
 class EtlProcessMetadata(id: EntityID<UUID>) : UUIDEntity(id) {
@@ -49,22 +43,15 @@
     var dataConnector by DataConnector referencedOn EtlProcessesMetadata.dataConnectorId
     var isActive by EtlProcessesMetadata.isActive
 
-<<<<<<< HEAD
-    fun toDto() = EtlProcessMetadataDto(id.value, name, ProcessTypeDto.byNameInDatabase(processType), creationDate, lastUpdateDate, dataConnector.id.value, isActive)
-}
-
-data class EtlProcessMetadataDto(val id: UUID, val name: String, val processType: ProcessTypeDto, val creationDate: LocalDateTime, val lastUpdateDate: LocalDateTime?, val dataConnectorId: UUID, val isActive: Boolean)
-=======
     /**
      * The date and time of the last execution of the ETL process associated with this configuration.
      */
     var lastExecutionTime by EtlProcessesMetadata.lastExecutionTime
 
-    fun toDto() = EtlProcessMetadataDto(id.value, name, ProcessTypeDto.byNameInDatabase(processType), creationDate, lastUpdateDate, dataConnector.id.value, lastExecutionTime)
+    fun toDto() = EtlProcessMetadataDto(id.value, name, ProcessTypeDto.byNameInDatabase(processType), creationDate, lastUpdateDate, dataConnector.id.value, isActive, lastExecutionTime)
 }
 
-data class EtlProcessMetadataDto(val id: UUID, val name: String, val processType: ProcessTypeDto, val creationDate: LocalDateTime, val lastUpdateDate: LocalDateTime?, val dataConnectorId: UUID, val lastExecutionTime: Instant?)
->>>>>>> 32e36e04
+data class EtlProcessMetadataDto(val id: UUID, val name: String, val processType: ProcessTypeDto, val creationDate: LocalDateTime, val lastUpdateDate: LocalDateTime?, val dataConnectorId: UUID, val isActive: Boolean, val lastExecutionTime: Instant?)
 
 enum class ProcessTypeDto(val processTypeName: String) {
     Automatic("automatic"), JDBC("jdbc");

--- conflicted
+++ resolved
@@ -64,22 +64,7 @@
     /**
      * Component-specific properties stored as a json map.
      */
-<<<<<<< HEAD
-    val algorithm = text("algorithm").nullable()
-=======
     val properties = text("properties").nullable()
-
-    /**
-     * The type of the model associated with this component (the configuration parameter).
-     */
-    val modelType = text("model_type").nullable()
-
-    /**
-     * The id of the model associated with this component (the configuration parameter).
-     */
-    val modelId = long("model_id").nullable()
-
->>>>>>> 5707cc6a
     /**
      * The id of the data store holding the underlying log data (the configuration parameter).
      */
@@ -135,9 +120,6 @@
     var name by WorkspaceComponents.name
     var workspace by Workspace referencedOn WorkspaceComponents.workspaceId
     var query by WorkspaceComponents.query
-<<<<<<< HEAD
-    var algorithm by WorkspaceComponents.algorithm
-=======
     var properties by WorkspaceComponents.properties.transform(
         { Json.encodeToString(it) },
         {
@@ -150,7 +132,6 @@
         { ModelTypeDto.byTypeNameInDatabase(it) }
     )
     var modelId by WorkspaceComponents.modelId
->>>>>>> 5707cc6a
     var dataStoreId by WorkspaceComponents.dataStoreId
     var componentType by WorkspaceComponents.componentType.transform(
         { it.typeName },

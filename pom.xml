--- conflicted
+++ resolved
@@ -66,16 +66,11 @@
         <com.ibm.db2.version>11.5.6.0</com.ibm.db2.version>
         <maven.dependency.plugin.version>3.2.0</maven.dependency.plugin.version>
         <testcontainers.version>1.16.0</testcontainers.version>
-<<<<<<< HEAD
         <org.apache.commons.math.version>3.6.1</org.apache.commons.math.version>
-
-        <pooled-jms.version>2.0.5</pooled-jms.version>
-=======
         <io.fabric8.docker-maven-plugin.version>0.40.0</io.fabric8.docker-maven-plugin.version>
         <pooled-jms.version>2.0.5</pooled-jms.version>
 
         <kotlin.compiler.incremental>true</kotlin.compiler.incremental>
->>>>>>> cd3406f4
         <kotlin.compiler.jvmTarget>11</kotlin.compiler.jvmTarget>
         <maven.compiler.source>11</maven.compiler.source>
         <maven.compiler.target>11</maven.compiler.target>

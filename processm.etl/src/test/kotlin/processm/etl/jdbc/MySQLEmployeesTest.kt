package processm.etl.jdbc

import org.jetbrains.exposed.dao.id.EntityID
import org.jetbrains.exposed.sql.deleteAll
import org.jetbrains.exposed.sql.transactions.transaction
import org.junit.jupiter.api.AfterAll
import org.junit.jupiter.api.BeforeAll
import org.junit.jupiter.api.TestInstance
import processm.core.helpers.mapToSet
import processm.core.log.*
import processm.core.logging.logger
import processm.core.persistence.connection.DBCache
import processm.dbmodels.etl.jdbc.ETLColumnToAttributeMap
import processm.dbmodels.etl.jdbc.ETLConfiguration
import processm.dbmodels.etl.jdbc.ETLConfigurations
import processm.dbmodels.models.EtlProcessMetadata
import processm.etl.MySQLEnvironment
import java.time.Instant
import java.util.*
import kotlin.test.*


@TestInstance(TestInstance.Lifecycle.PER_CLASS)
class MySQLEmployeesTest {

    companion object {
        private val logger = logger()
    }

    private lateinit var externalDB: MySQLEnvironment

    private fun getEventSQL(batch: Boolean) = """
        select * from (
            select *, row_number() over (order by `time:timestamp`) as `event_id` from (
                    (select 'hire' as `concept:name`, emp_no as `trace_id`, hire_date as `time:timestamp` from employees) 
                union all 
                    (select 'change_salary' as `concept:name`, emp_no as `trace_id`, from_date as `time:timestamp` from salaries) 
                union all 
                    (select 'change_title' as `concept:name`, emp_no as `trace_id`, from_date as `time:timestamp` from titles) 
                union all 
                    (select 'change_department' as `concept:name`, emp_no as `trace_id`, from_date as `time:timestamp` from dept_emp)
            ) sub
        ) sub2 """.trimIndent() +
            (if (!batch) " where  `event_id` > cast(? as unsigned)" else "") +
            " order by `event_id`"


    private val dataStoreName = UUID.randomUUID().toString()
    private val etlConfiguratioName = "MySQL Employees ETL Test"

    private fun createEtlConfiguration(lastEventExternalId: String? = "0") =
        transaction(DBCache.get(dataStoreName).database) {
            val config = ETLConfiguration.new {
                metadata = EtlProcessMetadata.new {
                    processType = "jdbc"
                    name = etlConfiguratioName
                    dataConnector = externalDB.dataConnector
                }
                query = getEventSQL(lastEventExternalId == null)
                this.lastEventExternalId = lastEventExternalId
                batch = lastEventExternalId == null
            }

            ETLColumnToAttributeMap.new {
                configuration = config
                sourceColumn = "event_id"
                target = "event_id"
                eventId = true
            }

            ETLColumnToAttributeMap.new {
                configuration = config
                sourceColumn = "trace_id"
                target = "trace_id"
                traceId = true
            }
            return@transaction config.id
        }

    // region lifecycle management
    @BeforeAll
    fun setUp() {
        externalDB = MySQLEnvironment.getEmployees()
    }

    @AfterAll
    fun tearDown() {
        externalDB.close()
        DBCache.get(dataStoreName).close()
        DBCache.getMainDBPool().getConnection().use { conn ->
            conn.prepareStatement("""DROP DATABASE "$dataStoreName"""").execute()
        }
    }

    @AfterTest
    fun resetState() {
        DBCache.get(dataStoreName).getConnection().use { conn ->
            conn.autoCommit = false
            conn.createStatement().use { stmt ->
                stmt.executeQuery("""SELECT l.id FROM logs l JOIN etl_configurations e ON l."identity:id"=e.log_identity_id""")
                    .use {
                        while (it.next())
                            DBLogCleaner.removeLog(conn, it.getInt(1))
                    }
            }
            conn.commit()
        }
        transaction(DBCache.get(dataStoreName).database) {
            ETLConfigurations.deleteAll()
        }
        DBCache.getMainDBPool().getConnection().use { conn ->
            conn.prepareStatement("""DROP DATABASE "$dataStoreName"""")
        }
    }

    // endregion

    private val expectedNumberOfTraces = 300024
    private val expectedNumberOfEvents = 300024 + 2844047 + 443308 + 331603
    private val newEmployeeId = 500000

    @Test
    fun `read XES from existing data`() {
        val id = createEtlConfiguration()
        transaction(DBCache.get(dataStoreName).database) {
            val etl = ETLConfiguration.findById(id)!!
            val stream = etl.toXESInputStream()
            // this list consumes roughly 2GB if compressed oops are on and 3GB otherwise, so we avoid dynamic expansion to reduce memory footprint
            val list = ArrayList<XESComponent>(7837736)
            list.addAll(stream)
            assertEquals(7837736, list.size)


            assertEquals(1, list.count { it is Log })
            assertEquals(expectedNumberOfTraces, list.filterIsInstance<Trace>().groupBy { it.identityId }.count())
            assertEquals(expectedNumberOfEvents, list.count { it is Event })

            for (event in list.filterIsInstance<Event>()) {
                assertTrue(event.conceptName in setOf("hire", "change_salary", "change_title", "change_department"))
                assertTrue(event.identityId!!.mostSignificantBits == 0L)
                assertTrue(event.identityId!!.leastSignificantBits <= Int.MAX_VALUE)
            }

            assertEquals(expectedNumberOfEvents.toString(), etl.lastEventExternalId)
        }
    }

    @Test
    fun `read the first two events one at a time`() {
        val id = createEtlConfiguration()
        val partSize = 3
        var logUUID: UUID? = null
        logger.info("Importing the first event")
        val part1 = transaction(DBCache.get(dataStoreName).database) {
            val etl = ETLConfiguration.findById(id)!!
            val materialized = etl.toXESInputStream().take(partSize).toList()

            assertEquals("1", etl.lastEventExternalId)
            logUUID = etl.logIdentityId
            return@transaction materialized
        }

        assertEquals(partSize, part1.size)
        for ((i, x) in part1.withIndex())
            logger.debug("$i ${x::class.simpleName} ${x.identityId}")
        assertEquals(1, part1.filterIsInstance<Log>().size)
        assertEquals(logUUID, part1.filterIsInstance<Log>().single().identityId)
        assertEquals(1, part1.filterIsInstance<Trace>().size)
        assertEquals(1, part1.filterIsInstance<Event>().size)
        val event1 = part1.filterIsInstance<Event>().single()
        assertEquals(UUID.fromString("00000000-0000-0000-0000-000000000001"), event1.identityId)

        logger.info("Importing one more event")
        val part2 = transaction(DBCache.get(dataStoreName).database) {
            val etl = ETLConfiguration.findById(id)!!
            val part2 = etl.toXESInputStream().take(3).toList()

            for ((i, x) in part2.withIndex())
                logger.debug("$i ${x::class.simpleName} ${x.identityId}")

            assertEquals("2", etl.lastEventExternalId)
            return@transaction part2
        }

        assertEquals(3, part2.size)
        assertEquals(1, part2.filterIsInstance<Log>().size)
        assertEquals(1, part2.filterIsInstance<Trace>().size)
        assertEquals(1, part2.filterIsInstance<Event>().size)
        assertEquals(
            logUUID,
            part2.filterIsInstance<Log>().single().identityId
        )
        val event2 = part2.filterIsInstance<Event>().single()
        assertNotEquals(event1.identityId, event2.identityId)
        assertEquals(
            UUID.fromString("00000000-0000-0000-0000-000000000002"),
            event2.identityId
        )
    }


    @Test
    fun `read complete XES and then read nothing starting from 0`() {
        val id = createEtlConfiguration()
        val stream = transaction(DBCache.get(dataStoreName).database) {
            val etl = ETLConfiguration.findById(id)!!
            return@transaction etl.toXESInputStream().toList()
        }

        assertEquals(1, stream.filterIsInstance<Log>().size)
        assertEquals(expectedNumberOfTraces, stream.filterIsInstance<Trace>().mapToSet { it.identityId }.size)
        assertEquals(expectedNumberOfEvents, stream.filterIsInstance<Event>().size)

        transaction(DBCache.get(dataStoreName).database) {
            val etl = ETLConfiguration.findById(id)!!
            assertEquals(0, etl.toXESInputStream().count())
        }
    }


    @Test
    fun `read something then read everything then read nothing from null`() {
        val id = createEtlConfiguration(null)

        var stream = transaction(DBCache.get(dataStoreName).database) {
            val etl = ETLConfiguration.findById(id)!!
            return@transaction etl.toXESInputStream().take(100).toList()
        }
        assertFalse { stream.isEmpty() }

        stream = transaction(DBCache.get(dataStoreName).database) {
            val etl = ETLConfiguration.findById(id)!!
            return@transaction etl.toXESInputStream().toList()
        }
        assertEquals(1, stream.filterIsInstance<Log>().size)
        assertEquals(expectedNumberOfTraces, stream.filterIsInstance<Trace>().mapToSet { it.identityId }.size)
        assertEquals(expectedNumberOfEvents, stream.filterIsInstance<Event>().size)

        stream = transaction(DBCache.get(dataStoreName).database) {
            val etl = ETLConfiguration.findById(id)!!
            return@transaction etl.toXESInputStream().toList()
        }
        assertTrue { stream.isEmpty() }
    }

    private fun `insert and verify new`(id: EntityID<UUID>) {
        try {
            externalDB.connect().use { conn ->
                conn.autoCommit = false
                conn.createStatement().use { stmt ->
                    val id1 = newEmployeeId
                    val id2 = newEmployeeId + 1
                    //1
                    stmt.execute("insert into employees values ($id1, '1988-01-01', 'Oishii', 'Okonomiyaki', 'M', '2021-09-01')")
                    stmt.execute("insert into salaries values ($id1, 12345, '2021-09-02', '2021-09-10')")
                    stmt.execute("insert into titles values($id1, 'Lunch', '2021-09-03', '2021-09-04')")
                    stmt.execute("insert into titles values($id1, 'Past Lunch', '2021-09-04', '2021-09-20')")
                    //2
                    stmt.execute("insert into employees values ($id2, '1986-01-01', 'Karee', 'Daisuki', 'M', '2021-09-05')")
                    stmt.execute("insert into salaries values ($id2, 987, '2021-09-06', '2021-09-11')")
                    stmt.execute("insert into titles values($id2, 'Dinner', '2021-09-07', '2021-09-08')")
                    stmt.execute("insert into titles values($id2, 'Past Dinner', '2021-09-08', '2021-09-22')")
                    //1
                    stmt.execute("insert into salaries values ($id1, 123450, '2021-09-11', '2021-09-15')")
                    //2
                    stmt.execute("insert into salaries values ($id2, 9876, '2021-09-12', '2021-09-16')")
                    //1
                    stmt.execute("insert into salaries values ($id1, 1234500, '2021-09-16', '2021-09-20')")
                    //2
                    stmt.execute("insert into salaries values ($id2, 98765, '2021-09-17', '2021-09-21')")
                    //1
                    stmt.execute("insert into titles values($id1, 'Forgotten Lunch', '2021-09-21', '2021-09-30')")
                    //2
                    stmt.execute("insert into titles values($id2, 'Forgotten Dinner', '2021-09-22', '2021-09-30')")
                }
                conn.commit()
            }
            val list = transaction(DBCache.get(dataStoreName).database) {
                val etl = ETLConfiguration.findById(id)!!
                return@transaction etl.toXESInputStream().toList()
            }
            for (x in list)
                logger.debug("${x::class} ${x.identityId} ${x.conceptName}")

            assertEquals(1 + 8 + (7 + 7), list.size)
            assertTrue { list[0] is Log }
            assertTrue { list[1] is Trace }
            val trace1Id = list[1].identityId
            assertNotNull(trace1Id)
            assertTrue {
                val e = list[2]
                e is Event && e.conceptName == "hire" && e.timeTimestamp == Instant.parse("2021-09-01T00:00:00.00Z")
            }
            assertTrue {
                val e = list[3]
                e is Event && e.conceptName == "change_salary" && e.timeTimestamp == Instant.parse("2021-09-02T00:00:00.00Z")
            }
            assertTrue {
                val e = list[4]
                e is Event && e.conceptName == "change_title" && e.timeTimestamp == Instant.parse("2021-09-03T00:00:00.00Z")
            }
            assertTrue {
                val e = list[5]
                e is Event && e.conceptName == "change_title" && e.timeTimestamp == Instant.parse("2021-09-04T00:00:00.00Z")
            }
            assertTrue { list[6] is Trace }
            val trace2Id = list[6].identityId
            assertNotNull(trace2Id)
            assertNotEquals(trace1Id, trace2Id)
            assertTrue {
                val e = list[7]
                e is Event && e.conceptName == "hire" && e.timeTimestamp == Instant.parse("2021-09-05T00:00:00.00Z")
            }
            assertTrue {
                val e = list[8]
                e is Event && e.conceptName == "change_salary" && e.timeTimestamp == Instant.parse("2021-09-06T00:00:00.00Z")
            }
            assertTrue {
                val e = list[9]
                e is Event && e.conceptName == "change_title" && e.timeTimestamp == Instant.parse("2021-09-07T00:00:00.00Z")
            }
            assertTrue {
                val e = list[10]
                e is Event && e.conceptName == "change_title" && e.timeTimestamp == Instant.parse("2021-09-08T00:00:00.00Z")
            }
            assertTrue { list[11] is Trace }
            assertEquals(trace1Id, list[11].identityId)
            assertTrue {
                val e = list[12]
                e is Event && e.conceptName == "change_salary" && e.timeTimestamp == Instant.parse("2021-09-11T00:00:00.00Z")
            }
            assertTrue { list[13] is Trace }
            assertEquals(trace2Id, list[13].identityId)
            assertTrue {
                val e = list[14]
                e is Event && e.conceptName == "change_salary" && e.timeTimestamp == Instant.parse("2021-09-12T00:00:00.00Z")
            }
            assertTrue { list[15] is Trace }
            assertEquals(trace1Id, list[15].identityId)
            assertTrue {
                val e = list[16]
                e is Event && e.conceptName == "change_salary" && e.timeTimestamp == Instant.parse("2021-09-16T00:00:00.00Z")
            }
            assertTrue { list[17] is Trace }
            assertEquals(trace2Id, list[17].identityId)
            assertTrue {
                val e = list[18]
                e is Event && e.conceptName == "change_salary" && e.timeTimestamp == Instant.parse("2021-09-17T00:00:00.00Z")
            }
            assertTrue { list[19] is Trace }
            assertEquals(trace1Id, list[19].identityId)
            assertTrue {
                val e = list[20]
                e is Event && e.conceptName == "change_title" && e.timeTimestamp == Instant.parse("2021-09-21T00:00:00.00Z")
            }
            assertTrue { list[21] is Trace }
            assertEquals(trace2Id, list[21].identityId)
            assertTrue {
                val e = list[22]
                e is Event && e.conceptName == "change_title" && e.timeTimestamp == Instant.parse("2021-09-22T00:00:00.00Z")
            }
        } finally {
            externalDB.connect().use { conn ->
                conn.autoCommit = false
                conn.createStatement().use { stmt ->
                    stmt.execute("delete from titles where emp_no >= $newEmployeeId")
                    stmt.execute("delete from salaries where emp_no >= $newEmployeeId")
                    stmt.execute("delete from employees where emp_no >= $newEmployeeId")
                }
                conn.commit()
            }
        }
    }

    @Test
    fun `read all read nothing add new read new`() {
<<<<<<< HEAD
        val id = createEtlConfiguration()
        var list = transaction(DBCache.get(dataStoreName).database) {
            return@transaction ETLConfiguration.findById(id)!!.toXESInputStream().toList()
=======
        createEtlConfiguration()
        var list: List<XESComponent> = transaction(DBCache.get(dataStoreName).database) {
            ArrayList<XESComponent>(7837736).apply {
                addAll(
                    ETLConfiguration.find { ETLConfigurations.name eq etlConfiguratioName }.first().toXESInputStream()
                )
            }
>>>>>>> 93e744c6
        }
        assertEquals(7837736, list.size)

        assertEquals(1, list.count { it is Log })
        assertEquals(expectedNumberOfTraces, list.filterIsInstance<Trace>().groupBy { it.identityId }.count())
        assertEquals(expectedNumberOfEvents, list.count { it is Event })
        list = transaction(DBCache.get(dataStoreName).database) {
            ETLConfiguration.findById(id)!!.toXESInputStream().toList()
        }
        assertTrue { list.isEmpty() }
        `insert and verify new`(id)
    }

    @Test
    fun `skip read nothing add new read new`() {
        val id = createEtlConfiguration(expectedNumberOfEvents.toString())
        val list = transaction(DBCache.get(dataStoreName).database) {
            return@transaction ETLConfiguration.findById(id)!!.toXESInputStream().toList()
        }
        for (x in list)
            logger.debug("${x::class} ${x.identityId} ${x.conceptName}")
        assertTrue { list.isEmpty() }
        `insert and verify new`(id)
    }
}<|MERGE_RESOLUTION|>--- conflicted
+++ resolved
@@ -374,19 +374,13 @@
 
     @Test
     fun `read all read nothing add new read new`() {
-<<<<<<< HEAD
         val id = createEtlConfiguration()
-        var list = transaction(DBCache.get(dataStoreName).database) {
-            return@transaction ETLConfiguration.findById(id)!!.toXESInputStream().toList()
-=======
-        createEtlConfiguration()
         var list: List<XESComponent> = transaction(DBCache.get(dataStoreName).database) {
             ArrayList<XESComponent>(7837736).apply {
                 addAll(
-                    ETLConfiguration.find { ETLConfigurations.name eq etlConfiguratioName }.first().toXESInputStream()
+                    ETLConfiguration.findById(id)!!.toXESInputStream()
                 )
             }
->>>>>>> 93e744c6
         }
         assertEquals(7837736, list.size)
 

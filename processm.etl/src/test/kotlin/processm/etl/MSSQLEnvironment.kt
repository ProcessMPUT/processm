package processm.etl

import org.testcontainers.containers.BindMode
import org.testcontainers.containers.MSSQLServerContainer
import org.testcontainers.containers.MSSQLServerContainer.MS_SQL_SERVER_PORT
import org.testcontainers.lifecycle.Startables
import processm.dbmodels.models.ConnectionProperties
import processm.dbmodels.models.ConnectionType
import processm.dbmodels.models.DataConnector
import processm.etl.DBMSEnvironment.Companion.TEST_DATABASES_PATH
import processm.logging.logger
import java.sql.Connection
import java.util.*

class MSSQLEnvironment(
    val container: MSSQLServerContainer<*>,
    val dbName: String
) : DBMSEnvironment<MSSQLServerContainer<*>> {

    companion object {

        const val SAKILA_SCHEMA_SCRIPT = "sakila/sql-server-sakila-db/sql-server-sakila-schema.sql"
        const val SAKILA_INSERT_SCRIPT = "sakila/sql-server-sakila-db/sql-server-sakila-insert-data.sql"

        private const val DOCKER_IMAGE = "mcr.microsoft.com/mssql/server:2019-CU28-ubuntu-20.04"
        private val logger = logger()

        fun createContainer(): MSSQLServerContainer<*> = MSSQLServerContainer(DOCKER_IMAGE)
            .withFileSystemBind(TEST_DATABASES_PATH.absolutePath, "/tmp/test-databases/", BindMode.READ_ONLY)
            .withEnv("MSSQL_AGENT_ENABLED", "true")
            .acceptLicense()

        private val sharedContainerDelegate = lazy {
            val container = createContainer()
            Startables.deepStart(listOf(container)).join()
            return@lazy container
        }
        private val sharedContainer by sharedContainerDelegate

        private val sakilaEnv by lazy {
            val env = MSSQLEnvironment(sharedContainer, "sakila")
            env.configureWithScripts(SAKILA_SCHEMA_SCRIPT, SAKILA_INSERT_SCRIPT)
            return@lazy env
        }

        private val WWIEnv by lazy {
            val env = MSSQLEnvironment(
                sharedContainer,
                "WideWorldImporters"
            )
            env.configureWithBackup(
                "WWI/WideWorldImporters-Full.bak",
                "with move 'WWI_Primary' to '/tmp/wwi/WideWorldImporters.mdf', move 'WWI_UserData' to '/tmp/wwi/WideWorldImporters_UserData.ndf', move 'WWI_Log' to '/tmp/wwi/WideWorldImporters.ldf', move 'WWI_InMemory_Data_1' to '/tmp/wwi/WideWorldImporters_InMemory_Data_1'"
            )
            return@lazy env
        }

        fun getSakila() = sakilaEnv

        fun getWWI() = WWIEnv
    }

    fun configureWithScripts(schemaScript: String?, insertScript: String?) {
        fun import(script: String, dbName: String) {
            with(
                container.execInContainer(
                    "/opt/mssql-tools18/bin/sqlcmd",
                    "-U",
                    container.username,
                    "-P",
                    container.password,
                    "-d",
                    dbName,
                    "-i",
                    "/tmp/test-databases/$script",
                    "-No"
                )
            ) {
                logger.debug(stdout)
                logger.warn(stderr)
                check(exitCode == 0)
            }
        }
        if (schemaScript !== null) {
            import(schemaScript, "")
            // At this point schema created the DB and it can be used in the connection URL
            // The name of the param is documented on https://docs.microsoft.com/en-us/sql/connect/jdbc/setting-the-connection-properties?view=sql-server-ver15
            container.withUrlParam("database", dbName)
        }
        if (insertScript !== null)
            import(insertScript, dbName)
    }

    fun configureWithBackup(backupFile: String, restoreCommandSuffix: String) {
        // restore database WideWorldImporters from disk='/tmp/WideWorldImporters-Full.bak' with move 'WWI_Primary' to '/tmp/wwi/WideWorldImporters.mdf', move 'WWI_UserData' to '/tmp/wwi/WideWorldImporters_UserData.ndf', move 'WWI_Log' to '/tmp/wwi/WideWorldImporters.ldf', move 'WWI_InMemory_Data_1' to '/tmp/wwi/WideWorldImporters_InMemory_Data_1';
        container.createConnection("").use { connection ->
            connection.autoCommit = false
            connection.createStatement().use { s ->
                s.execute("restore database $dbName from disk='/tmp/test-databases/$backupFile' $restoreCommandSuffix")
            }
            connection.commit()
        }
    }

    override val user: String
        get() = container.username

    override val password: String
        get() = container.password

    override val jdbcUrl: String
        get() = container.withUrlParam("database", dbName).jdbcUrl
<<<<<<< HEAD
    override val connectionProperties: ConnectionProperties
        get() = ConnectionProperties(
            ConnectionType.SqlServer,
            server = container.host,
            port = container.getMappedPort(MS_SQL_SERVER_PORT),
            username = user,
            password = password,
            database = dbName,
            trustServerCertificate = true
=======
    override val connectionProperties: Map<String, String>
        get() = mapOf(
            "connection-type" to ConnectionType.SqlServer.name,
            "server" to container.host,
            "port" to container.getMappedPort(MS_SQL_SERVER_PORT).toString(),
            "username" to user,
            "password" to password,
            "database" to dbName,
            "trustServerCertificate" to "true",
            "encrypt" to "false"
>>>>>>> 7f791a78
        )

    override fun connect(): Connection =
        container.withUrlParam("database", dbName).createConnection("")

    override fun close() {
        if (!sharedContainerDelegate.isInitialized() || container !== sharedContainer)
            container.close() // otherwise it is testcontainer's responsibility to shutdown the container
    }

    override val dataConnector: DataConnector
        get() = DataConnector.new {
            name = UUID.randomUUID().toString()
            connectionProperties =
                ConnectionProperties(ConnectionType.JdbcString, "$jdbcUrl;user=$user;password=$password")
        }
}
<|MERGE_RESOLUTION|>--- conflicted
+++ resolved
@@ -110,7 +110,6 @@
 
     override val jdbcUrl: String
         get() = container.withUrlParam("database", dbName).jdbcUrl
-<<<<<<< HEAD
     override val connectionProperties: ConnectionProperties
         get() = ConnectionProperties(
             ConnectionType.SqlServer,
@@ -119,19 +118,8 @@
             username = user,
             password = password,
             database = dbName,
-            trustServerCertificate = true
-=======
-    override val connectionProperties: Map<String, String>
-        get() = mapOf(
-            "connection-type" to ConnectionType.SqlServer.name,
-            "server" to container.host,
-            "port" to container.getMappedPort(MS_SQL_SERVER_PORT).toString(),
-            "username" to user,
-            "password" to password,
-            "database" to dbName,
-            "trustServerCertificate" to "true",
-            "encrypt" to "false"
->>>>>>> 7f791a78
+            trustServerCertificate = true,
+            encrypt = false
         )
 
     override fun connect(): Connection =

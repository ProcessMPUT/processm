--- conflicted
+++ resolved
@@ -211,11 +211,7 @@
     private fun createDebeziumTracker(
         dataStoreId: UUID,
         dataConnector: DataConnector,
-<<<<<<< HEAD
-        trackedEntities: Set<String>
-=======
         trackedEntities: Set<Class>
->>>>>>> d8796cee
     ): DebeziumChangeTracker = loggedScope { logger ->
         val dataModelId =
             requireNotNull(dataConnector.dataModel?.id?.value) { "Automatic ETL process has no data model assigned and cannot be tracked" }
@@ -238,21 +234,8 @@
                 connection.prepareCall("{call sys.sp_cdc_enable_table(?, ?, ?, @role_name =?)}").use { enable ->
                     connection.prepareCall("{call sys.sp_cdc_disable_table(?, ?, ?)}").use { disable ->
                         for (e in trackedEntities) {
-<<<<<<< HEAD
-                            val m = schemaTableRegex.matchEntire(e)
-                            val schema: String
-                            val name: String
-                            if (m !== null) {
-                                schema = m.groupValues[1]
-                                name = m.groupValues[2]
-                            } else {
-                                schema = "dbo"
-                                name = e
-                            }
-=======
                             val schema: String = e.schema ?: "dbo"
                             val name: String = e.name
->>>>>>> d8796cee
                             val instance = "ProcessM_${schema}_$name"
                             disable.setString(1, schema)
                             disable.setString(2, name)
@@ -370,15 +353,7 @@
         return this
     }
 
-<<<<<<< HEAD
-    private fun Properties.setTrackedEntities(entities: Set<String>): Properties {
-        setProperty("table.include.list", entities.joinToString(",", transform = {
-            val m = schemaTableRegex.matchEntire(it)
-            if (m !== null) {
-                "(\\w+\\.)?${Regex.escape(m.groupValues[1])}.${Regex.escape(m.groupValues[2])}"
-            } else {
-                "(\\w+\\.)?${Regex.escape(it)}"
-=======
+
     private fun Properties.setTrackedEntities(entities: Set<Class>): Properties {
         setProperty("table.include.list", entities.joinToString(",", transform = {
             buildString {
@@ -388,7 +363,6 @@
                     append("\\.")
                 }
                 append(Regex.escape(it.name))
->>>>>>> d8796cee
             }
         }))
 

--- conflicted
+++ resolved
@@ -589,11 +589,7 @@
             assert not new_dir.exists()
             cp(base_dir, new_dir)
             assert new_dir.exists() and new_dir.is_dir()
-<<<<<<< HEAD
-            cp(other_dir / 'blobs', new_dir)
-=======
             cp(other_dir / 'blobs', new_dir, hard_link=True)
->>>>>>> 332bd1c1
             merge_dirs(new_dir, other_dir, f'{self.name_and_tag}-{descriptor}', digest1, digest2,
                        accept_layer_other=accept_layer)
             images.append((platform, new_dir))

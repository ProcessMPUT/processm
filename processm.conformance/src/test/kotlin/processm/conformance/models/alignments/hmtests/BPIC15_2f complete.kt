package processm.conformance.models.alignments.hmtests

import org.junit.jupiter.api.AfterAll
<<<<<<< HEAD
import processm.conformance.measures.RangeFitness
import processm.conformance.models.alignments.CompositeAligner
import processm.conformance.models.alignments.petrinet.DecompositionAligner
=======
import org.junit.jupiter.api.Disabled
import processm.conformance.models.alignments.CompositeAligner
>>>>>>> 0655da46
import processm.core.log.XMLXESInputStream
import processm.core.log.hierarchical.HoneyBadgerHierarchicalXESInputStream
import processm.core.log.hierarchical.InMemoryXESProcessing
import processm.core.log.hierarchical.Log
import processm.core.models.causalnet.Node
import processm.core.models.causalnet.causalnet
import processm.core.models.petrinet.converters.toPetriNet
import java.io.File
import java.util.concurrent.LinkedBlockingQueue
import java.util.concurrent.ThreadPoolExecutor
import java.util.concurrent.TimeUnit
import java.util.zip.GZIPInputStream
import kotlin.test.Ignore
import kotlin.test.Test
import kotlin.test.assertEquals
import kotlin.test.assertTrue

@InMemoryXESProcessing
class `BPIC15_2f complete` {

    // This model was created using WindowingHeuristicMiner given whole BPIC15_2f.xes.gz
    private val model =
        causalnet {
            start = Node("start", "", true)
            end = Node("end", "", true)
            (Node("01_HOOFD_510_2") + Node("01_HOOFD_510_2a") + Node("01_HOOFD_515")) or (Node("01_HOOFD_510_2") + Node(
                "01_HOOFD_515"
            )) or (Node("01_HOOFD_510_2") + Node("01_HOOFD_810") + Node("01_HOOFD_510_2a") + Node("01_HOOFD_515")) or (Node(
                "01_HOOFD_515"
            )) or (Node("01_HOOFD_510_2") + Node("01_HOOFD_530")) or (Node("01_HOOFD_510_2")) or (Node("01_HOOFD_510_2") + Node(
                "01_HOOFD_810"
            )) join Node("01_BB_540")
            Node("01_BB_540") splits (Node("01_BB_775")) or (Node("01_BB_770")) or (Node("01_BB_775") + Node("01_BB_770"))
            (Node("01_HOOFD_820")) or (Node("01_BB_540")) or (Node("01_HOOFD_820") + Node("01_BB_540")) or (Node("01_HOOFD_510_2")) or (Node(
                "01_HOOFD_510_2"
            ) + Node("01_HOOFD_820")) or (Node("01_HOOFD_510_2") + Node("01_BB_540")) or (Node("01_HOOFD_510_2") + Node(
                "01_HOOFD_820"
            ) + Node("01_BB_540")) join Node("01_BB_770")
            Node("01_BB_770") splits (Node("END")) or (Node("01_BB_775") + Node("END")) or (Node("01_BB_775") + Node("01_HOOFD_810") + Node(
                "END"
            )) or (Node("01_HOOFD_810") + Node("END"))
            (Node("01_BB_540")) or (Node("01_BB_770") + Node("01_BB_540")) or (Node("01_BB_770")) join Node("01_BB_775")
            Node("01_BB_775") splits (Node("01_HOOFD_101b") + Node("01_HOOFD_811")) or (Node("01_HOOFD_811") + Node("01_HOOFD_810")) or (Node(
                "01_HOOFD_810"
            )) or (Node("01_HOOFD_811")) or (Node("01_HOOFD_101b") + Node("01_HOOFD_811") + Node("01_HOOFD_810"))
            (Node("START")) joins Node("01_HOOFD_010")
            Node("01_HOOFD_010") splits (Node("01_HOOFD_015")) or (Node("01_HOOFD_015") + Node("01_HOOFD_030_2")) or (Node(
                "01_HOOFD_015"
            ) + Node("01_HOOFD_030_2") + Node("01_HOOFD_011")) or (Node("01_HOOFD_030_2")) or (Node("01_HOOFD_015") + Node(
                "01_HOOFD_011"
            ))
            (Node("01_HOOFD_010")) or (Node("01_HOOFD_065_2") + Node("01_HOOFD_010")) join Node("01_HOOFD_011")
            Node("01_HOOFD_011") splits (Node("01_HOOFD_015"))
            (Node("01_HOOFD_010")) or (Node("01_HOOFD_011") + Node("01_HOOFD_010")) join Node("01_HOOFD_015")
            Node("01_HOOFD_015") splits (Node("01_HOOFD_020"))
            (Node("01_HOOFD_015")) joins Node("01_HOOFD_020")
            Node("01_HOOFD_020") splits (Node("01_HOOFD_030_1") + Node("03_GBH_005")) or (Node("01_HOOFD_030_1")) or (Node(
                "03_GBH_005"
            ))
            (Node("01_HOOFD_020") + Node("05_EIND_010")) or (Node("01_HOOFD_020") + Node("16_LGSV_010") + Node("05_EIND_010")) or (Node(
                "01_HOOFD_020"
            )) or (Node("01_HOOFD_020") + Node("16_LGSV_010")) join Node("01_HOOFD_030_1")
            Node("01_HOOFD_030_1") splits (Node("02_DRZ_010") + Node("01_HOOFD_030_2") + Node("01_HOOFD_061")) or (Node(
                "01_HOOFD_030_2"
            ) + Node("01_HOOFD_040")) or (Node("01_HOOFD_040")) or (Node("02_DRZ_010") + Node("01_HOOFD_030_2")) or (Node(
                "01_HOOFD_061"
            )) or (Node("02_DRZ_010")) or (Node("01_HOOFD_030_2")) or (Node("02_DRZ_010") + Node("01_HOOFD_061"))
            (Node("16_LGSV_010") + Node("01_HOOFD_010")) or (Node("16_LGSV_010") + Node("04_BPT_005") + Node("01_HOOFD_010")) or (Node(
                "01_HOOFD_030_1"
            ) + Node("16_LGSV_010") + Node("01_HOOFD_010")) or (Node("01_HOOFD_030_1") + Node("16_LGSV_010") + Node("04_BPT_005") + Node(
                "01_HOOFD_010"
            )) or (Node("01_HOOFD_010")) or (Node("01_HOOFD_030_1") + Node("01_HOOFD_010")) or (Node("01_HOOFD_030_1") + Node(
                "04_BPT_005"
            ) + Node("01_HOOFD_010")) or (Node("01_HOOFD_030_1")) join Node("01_HOOFD_030_2")
            Node("01_HOOFD_030_2") splits (Node("END")) or (Node("01_HOOFD_065_2")) or (Node("01_HOOFD_065_2") + Node("END")) or (Node(
                "01_HOOFD_065_2"
            ) + Node("02_DRZ_010") + Node("END")) or (Node("01_HOOFD_110_0") + Node("END")) or (Node("01_HOOFD_065_2") + Node(
                "02_DRZ_010"
            ) + Node("01_HOOFD_110_0") + Node("END")) or (Node("02_DRZ_010") + Node("END")) or (Node("02_DRZ_010") + Node(
                "01_HOOFD_110_0"
            ) + Node("END")) or (Node("01_HOOFD_065_2") + Node("01_HOOFD_040") + Node("END"))
            (Node("01_HOOFD_030_1") + Node("01_HOOFD_030_2")) or (Node("01_HOOFD_030_1")) or (Node("01_HOOFD_030_2")) join Node(
                "01_HOOFD_040"
            )
            Node("01_HOOFD_040") splits (Node("01_HOOFD_060") + Node("01_HOOFD_050")) or (Node("01_HOOFD_060"))
            (Node("01_HOOFD_065_2") + Node("01_HOOFD_060") + Node("01_HOOFD_040")) or (Node("04_BPT_005")) or (Node("01_HOOFD_060") + Node(
                "01_HOOFD_040"
            )) or (Node("01_HOOFD_065_2") + Node("04_BPT_005")) or (Node("01_HOOFD_040")) join Node("01_HOOFD_050")
            Node("01_HOOFD_050") splits (Node("01_HOOFD_065_1") + Node("01_HOOFD_060") + Node("01_HOOFD_130") + Node("01_HOOFD_110")) or (Node(
                "01_HOOFD_065_1"
            ) + Node("01_HOOFD_060") + Node("01_HOOFD_110")) or (Node("01_HOOFD_130") + Node("01_HOOFD_110")) or (Node("01_HOOFD_110")) or (Node(
                "01_HOOFD_065_1"
            )) or (Node("01_HOOFD_065_1") + Node("01_HOOFD_110"))
            (Node("01_HOOFD_050") + Node("01_HOOFD_040")) or (Node("01_HOOFD_040")) join Node("01_HOOFD_060")
            Node("01_HOOFD_060") splits (Node("01_HOOFD_065_1") + Node("01_HOOFD_050")) or (Node("01_HOOFD_050")) or (Node(
                "01_HOOFD_065_1"
            ) + Node("04_BPT_010")) or (Node("01_HOOFD_065_1"))
            (Node("02_DRZ_010") + Node("01_HOOFD_030_1")) or (Node("02_DRZ_010")) or (Node("01_HOOFD_030_1")) join Node(
                "01_HOOFD_061"
            )
            Node("01_HOOFD_061") splits (Node("01_HOOFD_065_0")) or (Node("01_HOOFD_065_0") + Node("04_BPT_005")) or (Node(
                "04_BPT_005"
            ))
            (Node("01_HOOFD_061")) or (Node("04_BPT_030")) join Node("01_HOOFD_065_0")
            Node("01_HOOFD_065_0") splits (Node("01_HOOFD_110_0")) or (Node("02_DRZ_010") + Node("01_HOOFD_090") + Node(
                "01_HOOFD_110_0"
            )) or (Node("02_DRZ_010")) or (Node("01_HOOFD_090")) or (Node("02_DRZ_010") + Node("01_HOOFD_110_0")) or (Node(
                "01_HOOFD_090"
            ) + Node("01_HOOFD_110_0")) or (Node("02_DRZ_010") + Node("01_HOOFD_090"))
            (Node("01_HOOFD_060") + Node("01_HOOFD_050")) or (Node("01_HOOFD_060") + Node("04_BPT_030") + Node("01_HOOFD_050")) or (Node(
                "01_HOOFD_060"
            ) + Node("04_BPT_030")) or (Node("01_HOOFD_050") + Node("04_BPT_005")) or (Node("04_BPT_005")) or (Node("04_BPT_030") + Node(
                "04_BPT_005"
            )) or (Node("01_HOOFD_060")) join Node("01_HOOFD_065_1")
            Node("01_HOOFD_065_1") splits (Node("01_HOOFD_065_2") + Node("01_HOOFD_110_1")) or (Node("01_HOOFD_110_1")) or (Node(
                "01_HOOFD_090"
            ) + Node("01_HOOFD_110")) or (Node("01_HOOFD_065_2") + Node("01_HOOFD_090") + Node("01_HOOFD_110")) or (Node(
                "01_HOOFD_065_2"
            ) + Node("01_HOOFD_110")) or (Node("01_HOOFD_065_2") + Node("01_HOOFD_090")) or (Node("01_HOOFD_110")) or (Node(
                "01_HOOFD_065_2"
            )) or (Node("01_HOOFD_090") + Node("01_HOOFD_110_1")) or (Node("01_HOOFD_065_2") + Node("01_HOOFD_090") + Node(
                "01_HOOFD_110_1"
            ))
            (Node("01_HOOFD_030_2")) or (Node("01_HOOFD_065_1") + Node("01_HOOFD_030_2")) or (Node("01_HOOFD_065_1")) join Node(
                "01_HOOFD_065_2"
            )
            Node("01_HOOFD_065_2") splits (Node("01_HOOFD_110")) or (Node("01_HOOFD_090")) or (Node("01_HOOFD_110_1") + Node(
                "01_HOOFD_011"
            )) or (Node("01_HOOFD_090") + Node("01_HOOFD_110")) or (Node("06_VD_010") + Node("01_HOOFD_110")) or (Node("01_HOOFD_110") + Node(
                "01_HOOFD_050"
            )) or (Node("06_VD_010")) or (Node("01_HOOFD_011")) or (Node("01_HOOFD_090") + Node("01_HOOFD_110_1") + Node(
                "01_HOOFD_011"
            )) or (Node("01_HOOFD_090") + Node("01_HOOFD_011")) or (Node("06_VD_010") + Node("01_HOOFD_110") + Node("01_HOOFD_050")) or (Node(
                "01_HOOFD_110_1"
            )) or (Node("06_VD_010") + Node("01_HOOFD_110_1")) or (Node("01_HOOFD_090") + Node("01_HOOFD_110") + Node("01_HOOFD_011")) or (Node(
                "06_VD_010"
            ) + Node("01_HOOFD_090") + Node("01_HOOFD_110")) or (Node("01_HOOFD_090") + Node("01_HOOFD_110_1"))
            (Node("01_HOOFD_065_2")) or (Node("01_HOOFD_065_1")) or (Node("01_HOOFD_065_2") + Node("01_HOOFD_065_0")) or (Node(
                "01_HOOFD_065_2"
            ) + Node("01_HOOFD_065_1")) or (Node("01_HOOFD_065_0")) join Node("01_HOOFD_090")
            Node("01_HOOFD_090") splits (Node("02_DRZ_010") + Node("01_HOOFD_110_0")) or (Node("02_DRZ_010")) or (Node("01_HOOFD_110_0")) or (Node(
                "01_HOOFD_130"
            ))
            (Node("01_HOOFD_100")) or (Node("01_HOOFD_120")) join Node("01_HOOFD_100")
            Node("01_HOOFD_100") splits (Node("01_HOOFD_100")) or (Node("06_VD_010"))
            (Node("01_BB_775")) joins Node("01_HOOFD_101b")
            Node("01_HOOFD_101b") splits (Node("01_HOOFD_809"))
            (Node("01_HOOFD_065_1") + Node("01_HOOFD_050")) or (Node("01_HOOFD_065_2") + Node("01_HOOFD_065_1") + Node("01_HOOFD_130") + Node(
                "01_HOOFD_050"
            )) or (Node("01_HOOFD_065_2")) or (Node("01_HOOFD_065_2") + Node("01_HOOFD_065_1") + Node("01_HOOFD_050")) or (Node(
                "01_HOOFD_065_2"
            ) + Node("01_HOOFD_130")) or (Node("01_HOOFD_065_2") + Node("01_HOOFD_065_1")) or (Node("01_HOOFD_065_1") + Node(
                "01_HOOFD_130"
            )) or (Node("01_HOOFD_130") + Node("01_HOOFD_050")) or (Node("01_HOOFD_065_2") + Node("01_HOOFD_065_1") + Node(
                "06_VD_010"
            ) + Node("01_HOOFD_050")) or (Node("06_VD_010")) or (Node("01_HOOFD_065_2") + Node("01_HOOFD_065_1") + Node(
                "06_VD_010"
            )) or (Node("01_HOOFD_065_2") + Node("01_HOOFD_065_1") + Node("01_HOOFD_130")) or (Node("01_HOOFD_065_1")) join Node(
                "01_HOOFD_110"
            )
            Node("01_HOOFD_110") splits (Node("01_HOOFD_120"))
            (Node("01_HOOFD_065_0")) or (Node("01_HOOFD_065_0") + Node("01_HOOFD_090")) or (Node("01_HOOFD_065_0") + Node(
                "01_HOOFD_030_2"
            )) or (Node("01_HOOFD_065_0") + Node("01_HOOFD_090") + Node("01_HOOFD_030_2")) or (Node("01_HOOFD_030_2")) or (Node(
                "01_HOOFD_090"
            ) + Node("01_HOOFD_030_2")) join Node("01_HOOFD_110_0")
            Node("01_HOOFD_110_0") splits (Node("01_HOOFD_180") + Node("01_HOOFD_110_1")) or (Node("01_HOOFD_180"))
            (Node("01_HOOFD_065_2") + Node("01_HOOFD_065_1") + Node("01_HOOFD_110_0")) or (Node("01_HOOFD_065_1")) or (Node(
                "01_HOOFD_065_2"
            ) + Node("01_HOOFD_065_1") + Node("01_HOOFD_130")) or (Node("01_HOOFD_065_1") + Node("01_HOOFD_130")) or (Node(
                "01_HOOFD_065_2"
            ) + Node("01_HOOFD_065_1")) or (Node("01_HOOFD_065_2") + Node("01_HOOFD_130")) or (Node("01_HOOFD_130")) or (Node(
                "01_HOOFD_110_0"
            )) join Node("01_HOOFD_110_1")
            Node("01_HOOFD_110_1") splits (Node("01_HOOFD_110_2"))
            (Node("01_HOOFD_110_1")) joins Node("01_HOOFD_110_2")
            Node("01_HOOFD_110_2") splits (Node("01_HOOFD_180"))
            (Node("01_HOOFD_110")) joins Node("01_HOOFD_120")
            Node("01_HOOFD_120") splits (Node("01_HOOFD_100")) or (Node("01_HOOFD_180"))
            (Node("01_HOOFD_090") + Node("01_HOOFD_050")) or (Node("01_HOOFD_090")) or (Node("01_HOOFD_050")) join Node(
                "01_HOOFD_130"
            )
            Node("01_HOOFD_130") splits (Node("01_HOOFD_110")) or (Node("01_HOOFD_110_1"))
            (Node("01_HOOFD_110_0")) or (Node("01_HOOFD_110_2") + Node("01_HOOFD_110_0")) or (Node("01_HOOFD_120")) or (Node(
                "01_HOOFD_110_2"
            )) join Node("01_HOOFD_180")
            Node("01_HOOFD_180") splits (Node("06_VD_010") + Node("01_HOOFD_195")) or (Node("08_AWB45_005")) or (Node("06_VD_010")) or (Node(
                "01_HOOFD_195"
            )) or (Node("06_VD_010") + Node("08_AWB45_005") + Node("01_HOOFD_195")) or (Node("08_AWB45_005") + Node("01_HOOFD_195"))
            (Node("01_HOOFD_180") + Node("08_AWB45_005")) or (Node("01_HOOFD_180")) or (Node("01_HOOFD_180") + Node("06_VD_010")) or (Node(
                "06_VD_010"
            )) join Node("01_HOOFD_195")
            Node("01_HOOFD_195") splits (Node("01_HOOFD_200")) or (Node("01_HOOFD_200") + Node("08_AWB45_005")) or (Node(
                "08_AWB45_005"
            )) or (Node("01_HOOFD_200") + Node("01_HOOFD_196")) or (Node("01_HOOFD_200") + Node("08_AWB45_005") + Node("01_HOOFD_196"))
            (Node("08_AWB45_005") + Node("01_HOOFD_195")) or (Node("01_HOOFD_195")) join Node("01_HOOFD_196")
            Node("01_HOOFD_196") splits (Node("01_HOOFD_200"))
            (Node("01_HOOFD_195")) or (Node("01_HOOFD_195") + Node("01_HOOFD_196")) join Node("01_HOOFD_200")
            Node("01_HOOFD_200") splits (Node("08_AWB45_005")) or (Node("01_HOOFD_250")) or (Node("01_HOOFD_250_1")) or (Node(
                "01_HOOFD_270"
            ) + Node("01_HOOFD_250")) or (Node("08_AWB45_005") + Node("01_HOOFD_250_1"))
            (Node("01_HOOFD_200")) or (Node("01_HOOFD_200") + Node("01_HOOFD_270")) join Node("01_HOOFD_250")
            Node("01_HOOFD_250") splits (Node("01_HOOFD_260"))
            (Node("01_HOOFD_200")) or (Node("08_AWB45_005")) or (Node("01_HOOFD_200") + Node("08_AWB45_005")) join Node(
                "01_HOOFD_250_1"
            )
            Node("01_HOOFD_250_1") splits (Node("01_HOOFD_250_2"))
            (Node("01_HOOFD_250_1")) joins Node("01_HOOFD_250_2")
            Node("01_HOOFD_250_2") splits (Node("01_HOOFD_330"))
            (Node("01_HOOFD_250")) joins Node("01_HOOFD_260")
            Node("01_HOOFD_260") splits (Node("01_HOOFD_330"))
            (Node("01_HOOFD_200")) joins Node("01_HOOFD_270")
            Node("01_HOOFD_270") splits (Node("01_HOOFD_250"))
            (Node("01_HOOFD_260")) or (Node("01_HOOFD_250_2")) join Node("01_HOOFD_330")
            Node("01_HOOFD_330") splits (Node("09_AH_I_010")) or (Node("09_AH_I_010") + Node("01_HOOFD_375")) or (Node("01_HOOFD_375")) or (Node(
                "01_HOOFD_370"
            ) + Node("01_HOOFD_375")) or (Node("01_HOOFD_370") + Node("09_AH_I_010") + Node("01_HOOFD_375"))
            (Node("01_HOOFD_330") + Node("09_AH_I_010")) or (Node("01_HOOFD_330")) or (Node("09_AH_I_010")) join Node("01_HOOFD_370")
            Node("01_HOOFD_370") splits (Node("01_HOOFD_375"))
            (Node("01_HOOFD_370")) or (Node("01_HOOFD_330") + Node("01_HOOFD_370")) or (Node("01_HOOFD_330")) join Node(
                "01_HOOFD_375"
            )
            Node("01_HOOFD_375") splits (Node("01_HOOFD_380"))
            (Node("01_HOOFD_375")) joins Node("01_HOOFD_380")
            Node("01_HOOFD_380") splits (Node("09_AH_I_010")) or (Node("01_HOOFD_430")) or (Node("01_HOOFD_430") + Node(
                "09_AH_I_010"
            ))
            (Node("01_HOOFD_380")) joins Node("01_HOOFD_430")
            Node("01_HOOFD_430") splits (Node("01_HOOFD_480")) or (Node("11_AH_II_010") + Node("09_AH_I_010")) or (Node(
                "11_AH_II_010"
            )) or (Node("01_HOOFD_480") + Node("11_AH_II_010")) or (Node("01_HOOFD_480") + Node("11_AH_II_010") + Node("09_AH_I_010")) or (Node(
                "09_AH_I_010"
            ))
            (Node("01_HOOFD_430")) or (Node("01_HOOFD_430") + Node("11_AH_II_010")) join Node("01_HOOFD_480")
            Node("01_HOOFD_480") splits (Node("01_HOOFD_490_1"))
            (Node("13_CRD_010") + Node("09_AH_I_010")) or (Node("09_AH_I_010")) or (Node("13_CRD_010")) or (Node("01_HOOFD_480")) or (Node(
                "01_HOOFD_480"
            ) + Node("09_AH_I_010")) join Node("01_HOOFD_490_1")
            Node("01_HOOFD_490_1") splits (Node("01_HOOFD_490_1a") + Node("01_HOOFD_490_2")) or (Node("09_AH_I_010") + Node(
                "01_HOOFD_490_2"
            )) or (Node("01_HOOFD_490_2")) or (Node("09_AH_I_010")) or (Node("01_HOOFD_490_1a") + Node("09_AH_I_010") + Node(
                "01_HOOFD_490_2"
            ))
            (Node("01_HOOFD_490_1")) joins Node("01_HOOFD_490_1a")
            Node("01_HOOFD_490_1a") splits (Node("01_HOOFD_490_2"))
            (Node("01_HOOFD_490_1a") + Node("11_AH_II_010") + Node("01_HOOFD_490_1")) or (Node("11_AH_II_010")) or (Node(
                "11_AH_II_010"
            ) + Node("01_HOOFD_490_1")) or (Node("01_HOOFD_490_1a") + Node("01_HOOFD_490_1")) or (Node("01_HOOFD_490_1")) join Node(
                "01_HOOFD_490_2"
            )
            Node("01_HOOFD_490_2") splits (Node("08_AWB45_005") + Node("01_HOOFD_491") + Node("01_HOOFD_490_4")) or (Node(
                "01_HOOFD_491"
            )) or (Node("08_AWB45_005")) or (Node("01_HOOFD_491") + Node("01_HOOFD_490_4")) or (Node("01_HOOFD_491") + Node(
                "08_AWB45_005"
            )) or (Node("01_HOOFD_490_4")) or (Node("01_HOOFD_490_3"))
            (Node("01_HOOFD_490_2")) joins Node("01_HOOFD_490_3")
            Node("01_HOOFD_490_3") splits (Node("01_HOOFD_495") + Node("01_HOOFD_510_1")) or (Node("01_HOOFD_510_1"))
            (Node("13_CRD_010")) or (Node("13_CRD_010") + Node("01_HOOFD_490_2")) or (Node("01_HOOFD_490_2")) join Node(
                "01_HOOFD_490_4"
            )
            Node("01_HOOFD_490_4") splits (Node("01_HOOFD_491")) or (Node("01_HOOFD_490_5a")) or (Node("01_HOOFD_491") + Node(
                "01_HOOFD_490_5"
            )) or (Node("01_HOOFD_491") + Node("01_HOOFD_490_5a")) or (Node("01_HOOFD_491") + Node("01_HOOFD_490_5a") + Node(
                "01_HOOFD_490_5"
            )) or (Node("01_HOOFD_490_5"))
            (Node("01_HOOFD_491") + Node("01_HOOFD_490_4") + Node("01_HOOFD_515") + Node("16_LGSD_010")) or (Node("01_HOOFD_494a") + Node(
                "01_HOOFD_491"
            ) + Node("13_CRD_010") + Node("01_HOOFD_490_4") + Node("01_HOOFD_515")) or (Node("01_HOOFD_494a") + Node("01_HOOFD_491") + Node(
                "01_HOOFD_490_4"
            )) or (Node("13_CRD_010")) or (Node("13_CRD_010") + Node("16_LGSD_010")) or (Node("01_HOOFD_494a") + Node("01_HOOFD_491") + Node(
                "01_HOOFD_490_4"
            ) + Node("16_LGSD_010")) or (Node("01_HOOFD_491") + Node("01_HOOFD_490_4")) or (Node("13_CRD_010") + Node("01_HOOFD_490_4")) or (Node(
                "01_HOOFD_494a"
            ) + Node("01_HOOFD_491") + Node("13_CRD_010") + Node("01_HOOFD_490_4") + Node("01_HOOFD_515") + Node("16_LGSD_010")) or (Node(
                "01_HOOFD_491"
            ) + Node("01_HOOFD_490_4") + Node("01_HOOFD_515")) or (Node("01_HOOFD_494a") + Node("01_HOOFD_491") + Node("13_CRD_010") + Node(
                "01_HOOFD_490_4"
            )) or (Node("01_HOOFD_494a") + Node("01_HOOFD_491") + Node("01_HOOFD_490_4") + Node("01_HOOFD_515") + Node("16_LGSD_010")) or (Node(
                "01_HOOFD_494a"
            ) + Node("01_HOOFD_491") + Node("01_HOOFD_490_4") + Node("01_HOOFD_515")) or (Node("01_HOOFD_490_4")) or (Node(
                "01_HOOFD_494a"
            ) + Node("01_HOOFD_491") + Node("13_CRD_010") + Node("01_HOOFD_490_4") + Node("16_LGSD_010")) join Node("01_HOOFD_490_5")
            Node("01_HOOFD_490_5") splits (Node("01_HOOFD_495") + Node("01_HOOFD_490_5a")) or (Node("01_HOOFD_495") + Node(
                "01_HOOFD_491"
            )) or (Node("01_HOOFD_495") + Node("01_HOOFD_510_2") + Node("01_HOOFD_491") + Node("01_HOOFD_490_5a")) or (Node(
                "01_HOOFD_510_2"
            ) + Node("01_HOOFD_490_5a")) or (Node("01_HOOFD_510_2")) or (Node("01_HOOFD_495") + Node("01_HOOFD_510_2") + Node(
                "01_HOOFD_491"
            )) or (Node("01_HOOFD_495") + Node("01_HOOFD_510_2")) or (Node("01_HOOFD_495") + Node("01_HOOFD_510_2") + Node(
                "01_HOOFD_490_5a"
            ))
            (Node("01_HOOFD_490_5")) or (Node("01_HOOFD_490_4") + Node("01_HOOFD_490_5")) or (Node("01_HOOFD_490_4")) join Node(
                "01_HOOFD_490_5a"
            )
            Node("01_HOOFD_490_5a") splits (Node("01_HOOFD_495") + Node("01_HOOFD_510_2") + Node("01_HOOFD_491")) or (Node(
                "01_HOOFD_495"
            ) + Node("01_HOOFD_510_2")) or (Node("01_HOOFD_510_2") + Node("01_HOOFD_491")) or (Node("01_HOOFD_510_2")) or (Node(
                "01_HOOFD_495"
            )) or (Node("01_HOOFD_495") + Node("01_HOOFD_491"))
            (Node("01_HOOFD_490_4") + Node("01_HOOFD_490_5")) or (Node("01_HOOFD_490_4")) or (Node("01_HOOFD_490_2") + Node(
                "01_HOOFD_490_4"
            )) or (Node("01_HOOFD_490_2")) or (Node("01_HOOFD_490_5a") + Node("01_HOOFD_490_4")) or (Node("01_HOOFD_490_5a") + Node(
                "01_HOOFD_490_2"
            ) + Node("01_HOOFD_490_4")) or (Node("01_HOOFD_490_5a") + Node("01_HOOFD_490_2") + Node("01_HOOFD_490_5")) or (Node(
                "01_HOOFD_490_2"
            ) + Node("01_HOOFD_490_4") + Node("01_HOOFD_490_5")) join Node("01_HOOFD_491")
            Node("01_HOOFD_491") splits (Node("01_HOOFD_495")) or (Node("01_HOOFD_495") + Node("01_HOOFD_490_5")) or (Node(
                "01_HOOFD_490_5"
            )) or (Node("01_HOOFD_495") + Node("01_HOOFD_494a")) or (Node("01_HOOFD_495") + Node("01_HOOFD_494a") + Node(
                "01_HOOFD_490_5"
            )) or (Node("01_HOOFD_494a")) or (Node("01_HOOFD_494a") + Node("01_HOOFD_490_5"))
            (Node("01_HOOFD_491")) joins Node("01_HOOFD_494a")
            Node("01_HOOFD_494a") splits (Node("08_AWB45_005") + Node("01_HOOFD_490_5")) or (Node("01_HOOFD_495") + Node(
                "08_AWB45_005"
            )) or (Node("01_HOOFD_495")) or (Node("08_AWB45_005")) or (Node("01_HOOFD_490_5")) or (Node("01_HOOFD_495") + Node(
                "08_AWB45_005"
            ) + Node("01_HOOFD_490_5")) or (Node("01_HOOFD_495") + Node("01_HOOFD_490_5"))
            (Node("01_HOOFD_494a") + Node("01_HOOFD_491") + Node("01_HOOFD_490_5a")) or (Node("01_HOOFD_491")) or (Node(
                "01_HOOFD_491"
            ) + Node("01_HOOFD_490_5")) or (Node("01_HOOFD_490_5a") + Node("01_HOOFD_490_5")) or (Node("01_HOOFD_494a") + Node(
                "01_HOOFD_491"
            )) or (Node("01_HOOFD_494a") + Node("01_HOOFD_491") + Node("01_HOOFD_490_5")) or (Node("01_HOOFD_490_3")) or (Node(
                "01_HOOFD_494a"
            ) + Node("01_HOOFD_491") + Node("01_HOOFD_490_5a") + Node("01_HOOFD_490_5")) join Node("01_HOOFD_495")
            Node("01_HOOFD_495") splits (Node("01_HOOFD_510_1")) or (Node("01_HOOFD_500")) or (Node("01_HOOFD_510_1") + Node(
                "01_HOOFD_500"
            ))
            (Node("01_HOOFD_495")) joins Node("01_HOOFD_500")
            Node("01_HOOFD_500") splits (Node("01_HOOFD_510_0") + Node("16_LGSD_010")) or (Node("01_HOOFD_510_1") + Node(
                "16_LGSD_010"
            )) or (Node("01_HOOFD_510_0") + Node("01_HOOFD_510_1")) or (Node("01_HOOFD_510_1")) or (Node("01_HOOFD_510_0") + Node(
                "01_HOOFD_510_1"
            ) + Node("16_LGSD_010"))
            (Node("01_HOOFD_500")) joins Node("01_HOOFD_510_0")
            Node("01_HOOFD_510_0") splits (Node("01_HOOFD_510_1") + Node("16_LGSD_010")) or (Node("01_HOOFD_510_1")) or (Node(
                "16_LGSD_010"
            ))
            (Node("01_HOOFD_495")) or (Node("01_HOOFD_490_3")) or (Node("01_HOOFD_495") + Node("01_HOOFD_510_0") + Node(
                "01_HOOFD_500"
            )) or (Node("01_HOOFD_495") + Node("01_HOOFD_510_0") + Node("01_HOOFD_500") + Node("16_LGSD_010")) or (Node(
                "01_HOOFD_495"
            ) + Node("01_HOOFD_490_3")) or (Node("01_HOOFD_495") + Node("01_HOOFD_500")) or (Node("01_HOOFD_495") + Node(
                "01_HOOFD_500"
            ) + Node("16_LGSD_010")) or (Node("01_HOOFD_495") + Node("01_HOOFD_500") + Node("01_HOOFD_490_3")) join Node(
                "01_HOOFD_510_1"
            )
            Node("01_HOOFD_510_1") splits (Node("01_HOOFD_510_3") + Node("01_HOOFD_510_2a")) or (Node("01_HOOFD_510_2") + Node(
                "01_HOOFD_510_3"
            )) or (Node("01_HOOFD_510_2") + Node("01_HOOFD_510_2a")) or (Node("01_HOOFD_510_3")) or (Node("01_HOOFD_510_2a")) or (Node(
                "01_HOOFD_510_2"
            ) + Node("01_HOOFD_510_3") + Node("01_HOOFD_510_2a")) or (Node("01_HOOFD_510_2"))
            (Node("01_HOOFD_510_1") + Node("01_HOOFD_490_5")) or (Node("01_HOOFD_510_1") + Node("01_HOOFD_490_5a")) or (Node(
                "01_HOOFD_510_1"
            ) + Node("01_HOOFD_515")) or (Node("01_HOOFD_510_1") + Node("01_HOOFD_490_5a") + Node("01_HOOFD_490_5") + Node(
                "01_HOOFD_515"
            )) or (Node("01_HOOFD_490_5")) or (Node("01_HOOFD_510_1")) or (Node("01_HOOFD_510_1") + Node("01_HOOFD_490_5a") + Node(
                "01_HOOFD_490_5"
            )) or (Node("01_HOOFD_490_5a")) or (Node("01_HOOFD_510_1") + Node("01_HOOFD_490_5a") + Node("01_HOOFD_515")) or (Node(
                "01_HOOFD_510_1"
            ) + Node("01_HOOFD_490_5") + Node("01_HOOFD_515")) or (Node("01_HOOFD_490_5a") + Node("01_HOOFD_490_5")) join Node(
                "01_HOOFD_510_2"
            )
            Node("01_HOOFD_510_2") splits (Node("01_HOOFD_810") + Node("01_BB_770") + Node("01_HOOFD_510_2a") + Node("END")) or (Node(
                "END"
            )) or (Node("01_HOOFD_810") + Node("END")) or (Node("01_HOOFD_510_3") + Node("01_HOOFD_810") + Node("01_BB_540") + Node(
                "END"
            )) or (Node("01_HOOFD_510_3") + Node("01_BB_770") + Node("01_BB_540") + Node("01_HOOFD_510_2a") + Node("END")) or (Node(
                "01_HOOFD_510_3"
            ) + Node("01_BB_770") + Node("01_BB_540") + Node("END")) or (Node("01_BB_770") + Node("01_BB_540") + Node("01_HOOFD_510_2a") + Node(
                "END"
            )) or (Node("01_HOOFD_510_3") + Node("01_HOOFD_810") + Node("01_BB_770") + Node("01_BB_540") + Node("01_HOOFD_510_2a") + Node(
                "END"
            )) or (Node("01_BB_770") + Node("END")) or (Node("01_HOOFD_810") + Node("01_BB_770") + Node("END")) or (Node(
                "01_HOOFD_510_3"
            ) + Node("01_HOOFD_810") + Node("01_BB_770") + Node("01_HOOFD_510_2a") + Node("END")) or (Node("01_BB_540") + Node(
                "END"
            )) or (Node("01_HOOFD_510_3") + Node("01_BB_770") + Node("01_HOOFD_510_2a") + Node("END")) or (Node("01_HOOFD_810") + Node(
                "01_BB_770"
            ) + Node("01_BB_540") + Node("END")) or (Node("01_HOOFD_510_3") + Node("01_HOOFD_510_2a") + Node("END")) or (Node(
                "01_BB_770"
            ) + Node("01_BB_540") + Node("END")) or (Node("01_HOOFD_510_3") + Node("END")) or (Node("01_HOOFD_810") + Node(
                "01_HOOFD_510_2a"
            ) + Node("END")) or (Node("01_HOOFD_810") + Node("01_BB_770") + Node("01_BB_540") + Node("01_HOOFD_510_2a") + Node(
                "END"
            )) or (Node("01_HOOFD_510_3") + Node("01_HOOFD_810") + Node("01_BB_770") + Node("01_BB_540") + Node("END")) or (Node(
                "01_HOOFD_510_3"
            ) + Node("01_BB_540") + Node("END")) or (Node("01_BB_770") + Node("01_BB_540") + Node("01_HOOFD_520") + Node(
                "END"
            )) or (Node("01_HOOFD_810") + Node("01_BB_770") + Node("01_BB_540") + Node("01_HOOFD_520") + Node("END")) or (Node(
                "01_HOOFD_510_3"
            ) + Node("01_HOOFD_810") + Node("01_BB_770") + Node("END"))
            (Node("01_HOOFD_510_1") + Node("01_HOOFD_510_2")) or (Node("01_HOOFD_510_2")) or (Node("01_HOOFD_510_1")) join Node(
                "01_HOOFD_510_2a"
            )
            Node("01_HOOFD_510_2a") splits (Node("01_HOOFD_510_3")) or (Node("01_HOOFD_510_3") + Node("01_HOOFD_810") + Node(
                "01_BB_540"
            )) or (Node("01_HOOFD_810") + Node("01_BB_540")) or (Node("01_HOOFD_510_3") + Node("01_HOOFD_810")) or (Node(
                "01_HOOFD_810"
            )) or (Node("01_HOOFD_510_3") + Node("01_BB_540")) or (Node("01_BB_540"))
            (Node("01_HOOFD_510_1") + Node("01_HOOFD_510_2")) or (Node("01_HOOFD_510_1") + Node("01_HOOFD_510_2a")) or (Node(
                "01_HOOFD_510_1"
            )) or (Node("01_HOOFD_510_2")) or (Node("01_HOOFD_510_1") + Node("01_HOOFD_510_2") + Node("01_HOOFD_510_2a")) or (Node(
                "01_HOOFD_510_2"
            ) + Node("01_HOOFD_510_2a")) join Node("01_HOOFD_510_3")
            Node("01_HOOFD_510_3") splits (Node("01_HOOFD_510_4") + Node("01_HOOFD_515")) or (Node("01_HOOFD_515"))
            (Node("01_HOOFD_510_3")) joins Node("01_HOOFD_510_4")
            Node("01_HOOFD_510_4") splits (Node("01_HOOFD_515"))
            (Node("01_HOOFD_510_3")) or (Node("01_HOOFD_510_3") + Node("01_HOOFD_510_4")) join Node("01_HOOFD_515")
            Node("01_HOOFD_515") splits (Node("01_HOOFD_510_2") + Node("08_AWB45_005") + Node("01_HOOFD_490_5") + Node("16_LGSD_010")) or (Node(
                "01_HOOFD_510_2"
            ) + Node("01_HOOFD_809")) or (Node("01_HOOFD_510_2") + Node("01_HOOFD_809") + Node("01_HOOFD_490_5") + Node(
                "16_LGSD_010"
            )) or (Node("01_HOOFD_510_2") + Node("08_AWB45_005") + Node("01_BB_540") + Node("01_HOOFD_809") + Node("01_HOOFD_490_5")) or (Node(
                "01_HOOFD_510_2"
            ) + Node("01_BB_540") + Node("01_HOOFD_809")) or (Node("01_BB_540")) or (Node("01_HOOFD_510_2") + Node("01_BB_540") + Node(
                "01_HOOFD_490_5"
            )) or (Node("08_AWB45_005")) or (Node("01_HOOFD_510_2") + Node("01_BB_540") + Node("01_HOOFD_809") + Node("01_HOOFD_490_5")) or (Node(
                "01_HOOFD_510_2"
            ) + Node("01_HOOFD_490_5")) or (Node("01_HOOFD_510_2") + Node("08_AWB45_005") + Node("01_BB_540") + Node("01_HOOFD_809") + Node(
                "01_HOOFD_490_5"
            ) + Node("16_LGSD_010")) or (Node("01_HOOFD_510_2") + Node("08_AWB45_005") + Node("01_BB_540") + Node("01_HOOFD_490_5")) or (Node(
                "01_HOOFD_510_2"
            )) or (Node("01_HOOFD_809")) or (Node("01_HOOFD_510_2") + Node("01_HOOFD_490_5") + Node("16_LGSD_010")) or (Node(
                "01_HOOFD_510_2"
            ) + Node("01_BB_540")) or (Node("01_HOOFD_510_2") + Node("01_BB_540") + Node("01_HOOFD_809") + Node("01_HOOFD_490_5") + Node(
                "16_LGSD_010"
            )) or (Node("01_HOOFD_510_2") + Node("08_AWB45_005") + Node("01_HOOFD_490_5")) or (Node("01_HOOFD_510_2") + Node(
                "01_BB_540"
            ) + Node("01_HOOFD_490_5") + Node("16_LGSD_010")) or (Node("01_BB_540") + Node("01_HOOFD_809"))
            (Node("01_HOOFD_510_2")) joins Node("01_HOOFD_520")
            Node("01_HOOFD_520") splits (Node("01_HOOFD_530"))
            (Node("01_HOOFD_520")) joins Node("01_HOOFD_530")
            Node("01_HOOFD_530") splits (Node("01_BB_540"))
            (Node("01_HOOFD_515")) or (Node("01_HOOFD_101b")) or (Node("01_HOOFD_101b") + Node("01_HOOFD_515")) join Node(
                "01_HOOFD_809"
            )
            Node("01_HOOFD_809") splits (Node("01_HOOFD_811"))
            (Node("01_BB_770")) or (Node("01_HOOFD_510_2") + Node("01_BB_770")) or (Node("01_HOOFD_510_2") + Node("01_HOOFD_510_2a")) or (Node(
                "01_BB_770"
            ) + Node("01_HOOFD_510_2a")) or (Node("01_HOOFD_510_2a")) or (Node("01_HOOFD_510_2") + Node("01_BB_770") + Node(
                "01_HOOFD_510_2a"
            )) or (Node("01_BB_775") + Node("01_HOOFD_510_2") + Node("01_BB_770")) or (Node("01_BB_775") + Node("01_BB_770")) or (Node(
                "01_BB_775"
            )) or (Node("01_BB_775") + Node("01_HOOFD_510_2") + Node("01_BB_770") + Node("01_HOOFD_510_2a")) or (Node("01_BB_775") + Node(
                "01_HOOFD_510_2"
            )) or (Node("01_HOOFD_510_2")) join Node("01_HOOFD_810")
            Node("01_HOOFD_810") splits (Node("END")) or (Node("01_HOOFD_820") + Node("01_BB_540") + Node("01_HOOFD_814") + Node(
                "END"
            )) or (Node("01_HOOFD_820") + Node("01_HOOFD_814") + Node("END")) or (Node("01_HOOFD_820") + Node("END"))
            (Node("01_BB_775") + Node("01_HOOFD_809")) or (Node("01_HOOFD_809")) or (Node("01_BB_775")) join Node("01_HOOFD_811")
            Node("01_HOOFD_811") splits (Node("01_HOOFD_814"))
            (Node("01_HOOFD_810")) or (Node("01_HOOFD_811") + Node("01_HOOFD_810")) or (Node("01_HOOFD_811")) join Node(
                "01_HOOFD_814"
            )
            Node("01_HOOFD_814") splits (Node("01_HOOFD_815"))
            (Node("01_HOOFD_814")) joins Node("01_HOOFD_815")
            Node("01_HOOFD_815") splits (Node("01_HOOFD_820"))
            (Node("01_HOOFD_810") + Node("01_HOOFD_815")) or (Node("01_HOOFD_815")) or (Node("01_HOOFD_810")) join Node(
                "01_HOOFD_820"
            )
            Node("01_HOOFD_820") splits (Node("END") + Node("16_LGSD_010")) or (Node("01_BB_770") + Node("END") + Node("16_LGSD_010")) or (Node(
                "01_BB_770"
            ) + Node("END")) or (Node("END"))
            (Node("01_HOOFD_030_2")) or (Node("01_HOOFD_030_1") + Node("01_HOOFD_030_2")) or (Node("01_HOOFD_090") + Node(
                "01_HOOFD_065_0"
            ) + Node("01_HOOFD_030_1")) or (Node("01_HOOFD_030_1")) or (Node("01_HOOFD_065_0") + Node("01_HOOFD_030_1")) join Node(
                "02_DRZ_010"
            )
            Node("02_DRZ_010") splits (Node("03_GBH_005")) or (Node("04_BPT_005")) or (Node("03_GBH_005") + Node("04_BPT_005")) or (Node(
                "01_HOOFD_061"
            )) or (Node("01_HOOFD_061") + Node("04_BPT_005"))
            (Node("02_DRZ_010") + Node("01_HOOFD_020")) or (Node("01_HOOFD_020")) join Node("03_GBH_005")
            Node("03_GBH_005") splits (Node("05_EIND_010") + Node("04_BPT_005")) or (Node("16_LGSV_010") + Node("04_BPT_005")) or (Node(
                "04_BPT_005"
            )) or (Node("16_LGSV_010") + Node("05_EIND_010")) or (Node("16_LGSV_010") + Node("05_EIND_010") + Node("04_BPT_005")) or (Node(
                "16_LGSV_010"
            )) or (Node("05_EIND_010"))
            (Node("02_DRZ_010")) or (Node("02_DRZ_010") + Node("03_GBH_005") + Node("01_HOOFD_061")) or (Node("03_GBH_005")) or (Node(
                "02_DRZ_010"
            ) + Node("03_GBH_005")) or (Node("02_DRZ_010") + Node("01_HOOFD_061")) join Node("04_BPT_005")
            Node("04_BPT_005") splits (Node("01_HOOFD_065_1") + Node("04_BPT_010")) or (Node("01_HOOFD_030_2")) or (Node(
                "01_HOOFD_065_1"
            ) + Node("01_HOOFD_050")) or (Node("04_BPT_010")) or (Node("01_HOOFD_065_1")) or (Node("01_HOOFD_030_2") + Node(
                "05_EIND_010"
            ))
            (Node("04_BPT_005")) or (Node("01_HOOFD_060")) join Node("04_BPT_010")
            Node("04_BPT_010") splits (Node("04_BPT_020"))
            (Node("04_BPT_010")) joins Node("04_BPT_020")
            Node("04_BPT_020") splits (Node("04_BPT_030"))
            (Node("04_BPT_020")) joins Node("04_BPT_030")
            Node("04_BPT_030") splits (Node("01_HOOFD_065_0")) or (Node("01_HOOFD_065_1"))
            (Node("03_GBH_005") + Node("04_BPT_005")) or (Node("03_GBH_005")) join Node("05_EIND_010")
            Node("05_EIND_010") splits (Node("16_LGSV_010")) or (Node("01_HOOFD_030_1") + Node("16_LGSV_010")) or (Node(
                "01_HOOFD_030_1"
            ))
            (Node("01_HOOFD_180")) or (Node("01_HOOFD_065_2")) or (Node("01_HOOFD_065_2") + Node("01_HOOFD_180")) or (Node(
                "01_HOOFD_100"
            )) join Node("06_VD_010")
            Node("06_VD_010") splits (Node("01_HOOFD_110") + Node("01_HOOFD_195")) or (Node("01_HOOFD_195"))
            (Node("01_HOOFD_200") + Node("01_HOOFD_180") + Node("01_HOOFD_494a") + Node("01_HOOFD_490_2") + Node("01_HOOFD_195")) or (Node(
                "01_HOOFD_200"
            ) + Node("01_HOOFD_494a") + Node("01_HOOFD_490_2") + Node("01_HOOFD_195")) or (Node("01_HOOFD_180")) or (Node(
                "01_HOOFD_200"
            ) + Node("01_HOOFD_180") + Node("01_HOOFD_494a") + Node("01_HOOFD_490_2") + Node("01_HOOFD_195") + Node("01_HOOFD_515")) or (Node(
                "01_HOOFD_195"
            )) or (Node("01_HOOFD_200") + Node("01_HOOFD_195")) or (Node("01_HOOFD_200") + Node("01_HOOFD_180") + Node("01_HOOFD_195")) or (Node(
                "01_HOOFD_200"
            ) + Node("01_HOOFD_180") + Node("01_HOOFD_490_2") + Node("01_HOOFD_195")) or (Node("01_HOOFD_200") + Node("01_HOOFD_490_2") + Node(
                "01_HOOFD_195"
            )) or (Node("01_HOOFD_200") + Node("01_HOOFD_494a") + Node("01_HOOFD_490_2") + Node("01_HOOFD_195") + Node("01_HOOFD_515")) or (Node(
                "01_HOOFD_180"
            ) + Node("01_HOOFD_195")) join Node("08_AWB45_005")
            Node("08_AWB45_005") splits (Node("09_AH_I_010") + Node("01_HOOFD_250_1") + Node("END") + Node("01_HOOFD_196")) or (Node(
                "END"
            )) or (Node("09_AH_I_010") + Node("END")) or (Node("09_AH_I_010") + Node("01_HOOFD_250_1") + Node("END")) or (Node(
                "01_HOOFD_250_1"
            ) + Node("END")) or (Node("01_HOOFD_250_1") + Node("01_HOOFD_195") + Node("01_HOOFD_196")) or (Node("01_HOOFD_250_1") + Node(
                "END"
            ) + Node("01_HOOFD_195")) or (Node("01_HOOFD_195") + Node("01_HOOFD_196")) or (Node("01_HOOFD_250_1") + Node(
                "END"
            ) + Node("01_HOOFD_196")) or (Node("09_AH_I_010") + Node("01_HOOFD_250_1") + Node("END") + Node("01_HOOFD_195") + Node(
                "01_HOOFD_196"
            )) or (Node("01_HOOFD_195")) or (Node("01_HOOFD_250_1") + Node("END") + Node("01_HOOFD_195") + Node("01_HOOFD_196"))
            (Node("01_HOOFD_430") + Node("01_HOOFD_380")) or (Node("01_HOOFD_330")) or (Node("01_HOOFD_380")) or (Node("08_AWB45_005")) or (Node(
                "01_HOOFD_430"
            ) + Node("01_HOOFD_330") + Node("08_AWB45_005") + Node("01_HOOFD_380")) or (Node("01_HOOFD_330") + Node("08_AWB45_005")) or (Node(
                "01_HOOFD_330"
            ) + Node("08_AWB45_005") + Node("01_HOOFD_380")) or (Node("01_HOOFD_330") + Node("01_HOOFD_380")) or (Node("01_HOOFD_430") + Node(
                "01_HOOFD_330"
            ) + Node("01_HOOFD_380")) or (Node("01_HOOFD_430") + Node("01_HOOFD_330") + Node("01_HOOFD_380") + Node("01_HOOFD_490_1")) or (Node(
                "01_HOOFD_430"
            ) + Node("01_HOOFD_330") + Node("08_AWB45_005") + Node("01_HOOFD_380") + Node("01_HOOFD_490_1")) join Node("09_AH_I_010")
            Node("09_AH_I_010") splits (Node("01_HOOFD_490_1")) or (Node("11_AH_II_010")) or (Node("01_HOOFD_370") + Node(
                "01_HOOFD_490_1"
            )) or (Node("01_HOOFD_370") + Node("01_HOOFD_490_1") + Node("11_AH_II_010")) or (Node("01_HOOFD_370")) or (Node(
                "01_HOOFD_490_1"
            ) + Node("11_AH_II_010")) or (Node("01_HOOFD_370") + Node("11_AH_II_010"))
            (Node("01_HOOFD_430") + Node("09_AH_I_010")) or (Node("01_HOOFD_430")) or (Node("09_AH_I_010")) join Node("11_AH_II_010")
            Node("11_AH_II_010") splits (Node("13_CRD_010") + Node("01_HOOFD_490_2")) or (Node("13_CRD_010")) or (Node("01_HOOFD_490_2")) or (Node(
                "01_HOOFD_480"
            ) + Node("01_HOOFD_490_2"))
            (Node("11_AH_II_010")) joins Node("13_CRD_010")
            Node("13_CRD_010") splits (Node("01_HOOFD_490_4") + Node("01_HOOFD_490_5") + Node("16_LGSD_010")) or (Node("01_HOOFD_490_1") + Node(
                "01_HOOFD_490_4"
            ) + Node("01_HOOFD_490_5") + Node("16_LGSD_010")) or (Node("01_HOOFD_490_4") + Node("01_HOOFD_490_5")) or (Node(
                "01_HOOFD_490_1"
            ) + Node("01_HOOFD_490_4") + Node("01_HOOFD_490_5")) or (Node("01_HOOFD_490_1") + Node("01_HOOFD_490_4")) or (Node(
                "01_HOOFD_490_5"
            )) or (Node("01_HOOFD_490_5") + Node("16_LGSD_010")) or (Node("01_HOOFD_490_4"))
            (Node("13_CRD_010")) or (Node("01_HOOFD_510_0") + Node("01_HOOFD_500")) or (Node("01_HOOFD_510_0") + Node("01_HOOFD_820") + Node(
                "01_HOOFD_500"
            ) + Node("01_HOOFD_515")) or (Node("01_HOOFD_510_0") + Node("13_CRD_010") + Node("01_HOOFD_820") + Node("01_HOOFD_500") + Node(
                "01_HOOFD_515"
            )) or (Node("01_HOOFD_500")) or (Node("01_HOOFD_510_0") + Node("01_HOOFD_500") + Node("01_HOOFD_515")) or (Node(
                "01_HOOFD_510_0"
            ) + Node("13_CRD_010") + Node("01_HOOFD_500") + Node("01_HOOFD_515")) or (Node("01_HOOFD_500") + Node("01_HOOFD_515")) or (Node(
                "01_HOOFD_510_0"
            ) + Node("13_CRD_010") + Node("01_HOOFD_500")) join Node("16_LGSD_010")
            Node("16_LGSD_010") splits (Node("01_HOOFD_510_1") + Node("01_HOOFD_490_5")) or (Node("01_HOOFD_490_5")) or (Node(
                "01_HOOFD_510_1"
            ))
            (Node("03_GBH_005")) or (Node("05_EIND_010") + Node("03_GBH_005")) join Node("16_LGSV_010")
            Node("16_LGSV_010") splits (Node("01_HOOFD_030_2")) or (Node("01_HOOFD_030_1")) or (Node("01_HOOFD_030_1") + Node(
                "01_HOOFD_030_2"
            ))
            (Node("01_HOOFD_510_2") + Node("01_HOOFD_810") + Node("01_BB_770")) or (Node("01_HOOFD_810")) or (Node("01_HOOFD_510_2") + Node(
                "01_BB_770"
            )) or (Node("01_HOOFD_510_2") + Node("08_AWB45_005") + Node("01_HOOFD_030_2") + Node("01_HOOFD_820")) or (Node(
                "01_HOOFD_510_2"
            ) + Node("08_AWB45_005") + Node("01_BB_770")) or (Node("01_HOOFD_510_2") + Node("01_HOOFD_810") + Node("01_HOOFD_820") + Node(
                "01_BB_770"
            )) or (Node("01_HOOFD_510_2") + Node("08_AWB45_005") + Node("01_HOOFD_030_2")) or (Node("01_HOOFD_510_2") + Node(
                "08_AWB45_005"
            ) + Node("01_HOOFD_030_2") + Node("01_HOOFD_810") + Node("01_HOOFD_820")) or (Node("08_AWB45_005") + Node("01_HOOFD_030_2") + Node(
                "01_HOOFD_810"
            ) + Node("01_HOOFD_820") + Node("01_BB_770")) or (Node("08_AWB45_005") + Node("01_HOOFD_030_2")) or (Node("08_AWB45_005")) or (Node(
                "08_AWB45_005"
            ) + Node("01_HOOFD_030_2") + Node("01_BB_770")) or (Node("08_AWB45_005") + Node("01_HOOFD_030_2") + Node("01_HOOFD_820")) or (Node(
                "01_HOOFD_510_2"
            ) + Node("01_HOOFD_030_2") + Node("01_HOOFD_810") + Node("01_BB_770")) or (Node("01_HOOFD_030_2")) or (Node(
                "01_HOOFD_510_2"
            ) + Node("08_AWB45_005") + Node("01_HOOFD_030_2") + Node("01_HOOFD_820") + Node("01_BB_770")) or (Node("01_HOOFD_030_2") + Node(
                "01_HOOFD_810"
            )) or (Node("08_AWB45_005") + Node("01_HOOFD_810") + Node("01_HOOFD_820") + Node("01_BB_770")) or (Node("01_HOOFD_510_2") + Node(
                "08_AWB45_005"
            ) + Node("01_HOOFD_030_2") + Node("01_HOOFD_810") + Node("01_HOOFD_820") + Node("01_BB_770")) or (Node("01_HOOFD_510_2") + Node(
                "08_AWB45_005"
            ) + Node("01_HOOFD_030_2") + Node("01_BB_770")) or (Node("01_HOOFD_030_2") + Node("01_HOOFD_820")) or (Node(
                "01_HOOFD_510_2"
            ) + Node("01_HOOFD_030_2") + Node("01_HOOFD_810") + Node("01_HOOFD_820") + Node("01_BB_770")) or (Node("01_HOOFD_510_2") + Node(
                "08_AWB45_005"
            )) or (Node("01_HOOFD_510_2") + Node("08_AWB45_005") + Node("01_HOOFD_820")) or (Node("01_HOOFD_510_2") + Node(
                "08_AWB45_005"
            ) + Node("01_HOOFD_030_2") + Node("01_HOOFD_810") + Node("01_BB_770")) or (Node("01_HOOFD_510_2") + Node("01_HOOFD_820") + Node(
                "01_BB_770"
            )) or (Node("01_HOOFD_510_2") + Node("08_AWB45_005") + Node("01_HOOFD_030_2") + Node("01_HOOFD_810")) or (Node(
                "01_HOOFD_510_2"
            ) + Node("01_HOOFD_030_2") + Node("01_HOOFD_820")) or (Node("01_HOOFD_030_2") + Node("01_HOOFD_810") + Node(
                "01_HOOFD_820"
            ) + Node("01_BB_770")) or (Node("01_HOOFD_510_2") + Node("08_AWB45_005") + Node("01_HOOFD_810") + Node("01_BB_770")) or (Node(
                "01_HOOFD_510_2"
            ) + Node("01_HOOFD_030_2") + Node("01_BB_770")) or (Node("01_HOOFD_820") + Node("01_BB_770")) or (Node("01_HOOFD_510_2") + Node(
                "08_AWB45_005"
            ) + Node("01_HOOFD_810") + Node("01_HOOFD_820") + Node("01_BB_770")) or (Node("01_HOOFD_510_2") + Node("01_HOOFD_030_2")) or (Node(
                "01_HOOFD_510_2"
            ) + Node("01_HOOFD_030_2") + Node("01_HOOFD_820") + Node("01_BB_770")) join Node("END")
            Node("END") splits (end)
            (start) joins Node("START")
            Node("START") splits (Node("01_HOOFD_010"))
            (Node("END")) joins end
            start splits (Node("START"))
        }

    companion object {
        val pool = ThreadPoolExecutor(
            Runtime.getRuntime().availableProcessors(),
            Runtime.getRuntime().availableProcessors(),
            60,
            TimeUnit.SECONDS,
            LinkedBlockingQueue()
        )


        @JvmStatic
        @AfterAll
        fun cleanUp() {
            pool.shutdownNow()
            pool.awaitTermination(1, TimeUnit.SECONDS)
        }
    }

    private fun load(logfile: String): Log {
        File(logfile).inputStream().use { base ->
            return HoneyBadgerHierarchicalXESInputStream(XMLXESInputStream(GZIPInputStream(base))).first()
        }
    }

    @Ignore
    @Test
    @Disabled("Too expensive")
    fun `trace 443`() {
        val net = model.toPetriNet()
        val aligner = CompositeAligner(net, pool = pool)
        val log = load("../xes-logs/BPIC15_2f.xes.gz")
        val trace = log.traces.toList()[443]
        val start = System.currentTimeMillis()
        val alignment = aligner.align(trace)
        val time = System.currentTimeMillis() - start

        println("Calculated alignment in ${time}ms: $alignment\tcost: ${alignment.cost}")

        assertEquals(0, alignment.cost)
    }

    @Test
    fun `complete log short timeout`() {
        val net = model.toPetriNet()
        val aligner = CompositeAligner(net, pool = pool)
        val log = load("../xes-logs/BPIC15_2f.xes.gz")

        val alignments = aligner.align(log, 10, TimeUnit.MILLISECONDS).toList()

        assertEquals(log.traces.count(), alignments.size)
        assertTrue("It is possible that the test failed due to some performance issues") { alignments.any { it != null } }
    }

    @Test
    fun `complete log short timeout cost approximation`() {
        val net = model.toPetriNet()
        val aligner = DecompositionAligner(net, pool = pool)
        val log = load("../xes-logs/BPIC15_2f.xes.gz")

        val a = log.traces.count { trace ->
            aligner.alignmentCostLowerBound(trace.events.toList(), 10, TimeUnit.MILLISECONDS).exact
        }
        val b = log.traces.count { trace ->
            aligner.alignmentCostLowerBound(trace.events.toList(), 20, TimeUnit.MILLISECONDS).exact
        }

        assertTrue { a <= b }
    }

    @Ignore("Intended for manual execution as it takes a bit of time")
    @Test
    fun `complete log short timeout fitness`() {
        val net = model.toPetriNet()
        val aligner = DecompositionAligner(net, pool = pool)
        val log = load("../xes-logs/BPIC15_2f.xes.gz")

        val fitness10 = RangeFitness(aligner, 10, TimeUnit.MILLISECONDS)(log)
        val fitness100 = RangeFitness(aligner, 100, TimeUnit.MILLISECONDS)(log)

        println(fitness10)
        println(fitness100)

        assertTrue { fitness10.start < fitness100.start }
        assertTrue { fitness10.endInclusive >= fitness100.endInclusive }
    }

    @Ignore("Intended for manual execution")
    @Test
    fun test() {
        val net = model.toPetriNet()
        val aligner = DecompositionAligner(net, pool = pool)
        val log = load("../xes-logs/BPIC15_2f.xes.gz")

        val fitness = RangeFitness(aligner, 200, TimeUnit.MILLISECONDS)(log)

        println(fitness)

        assertTrue { fitness.start >= 0.16 }    //If one adds "return 0" to the beginning of AStar.computeUnmachedModelMovesCount(startIndex: Int, prevProcessState: Marking), this drops down to around 0.03
        assertTrue { fitness.endInclusive == 1.0 }
    }
}<|MERGE_RESOLUTION|>--- conflicted
+++ resolved
@@ -1,14 +1,9 @@
 package processm.conformance.models.alignments.hmtests
 
 import org.junit.jupiter.api.AfterAll
-<<<<<<< HEAD
 import processm.conformance.measures.RangeFitness
 import processm.conformance.models.alignments.CompositeAligner
 import processm.conformance.models.alignments.petrinet.DecompositionAligner
-=======
-import org.junit.jupiter.api.Disabled
-import processm.conformance.models.alignments.CompositeAligner
->>>>>>> 0655da46
 import processm.core.log.XMLXESInputStream
 import processm.core.log.hierarchical.HoneyBadgerHierarchicalXESInputStream
 import processm.core.log.hierarchical.InMemoryXESProcessing
@@ -646,9 +641,8 @@
         }
     }
 
-    @Ignore
     @Test
-    @Disabled("Too expensive")
+    @Ignore("Too expensive")
     fun `trace 443`() {
         val net = model.toPetriNet()
         val aligner = CompositeAligner(net, pool = pool)

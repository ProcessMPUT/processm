package processm.conformance.models.alignments.petrinet

import processm.conformance.models.DeviationType
import processm.conformance.models.alignments.*
import processm.conformance.models.alignments.cache.CachingAlignerFactory
import processm.conformance.models.alignments.cache.DefaultAlignmentCache
import processm.core.helpers.*
import processm.core.log.Event
import processm.core.log.hierarchical.Trace
import processm.core.logging.debug
import processm.core.logging.logger
import processm.core.logging.trace
import processm.core.models.commons.Activity
import processm.core.models.petrinet.*
import java.util.concurrent.*

/**
 * An aligner for [PetriNet]s that calculates alignments using the decomposition of the given net.
 * The implementation is inspired by the below work but deviates slightly.
 * Wai Lam Jonathan Lee, H.M.W. Verbeek, Jorge Munoz-Gama, Wil M.P. van der Aalst, Marcos Sepulveda, Recomposing
 * conformance: Closing the circle on decomposed alignment-based conformance checking in process mining, Information
 * Sciences 466:55-91, Elsevier, 2018. https://doi.org/10.1016/j.ins.2018.07.026
 * @property model The Petri net to align with.
 * @property penalty The penalty function.
 * @property alignerFactory The factory for base aligners. The base aligner is used to produce partial aligners for
 * the parts of the decomposed [model].
 *
 * To ensure that resulting [Alignment]s are valid in the context of [model], internally [DecompositionAligner] rewrites
 * [PetriNet] ensuring that every silent activity is uniquely named and maintains these names during decomposition.
 * This ensures that they can be properly matched when returning from decompositions. This renaming is not visible
 * in the resulting [Alignment]s.
 */
class DecompositionAligner(
    override val model: PetriNet,
    override val penalty: PenaltyFunction = PenaltyFunction(),
    val alignerFactory: AlignerFactory = CachingAlignerFactory(DefaultAlignmentCache()) { m, p, _ -> AStar(m, p) },
    val pool: ExecutorService = SameThreadExecutorService
) : Aligner {

    companion object {
        private val logger = logger()

        private val ZERO_LB = CostApproximation(0.0, false)
    }

    private val translatedModel: PetriNet
    private val renaming = HashMap<String, Transition>()

    init {
        var ctr = 0
        val newTransitions = ArrayList<Transition>()
        for (t in model.transitions) {
            val new = if (t.isSilent) t.copy(name = "${t.name}#${ctr++}") else t
            newTransitions.add(new)
            check(
                renaming.put(new.name, t) == null
            ) { "PetriNets with duplicated activities are not supported. Offending activity: ${t.name}" }
        }
        translatedModel = PetriNet(
            model.places,
            newTransitions,
            model.initialMarking,
            model.finalMarking
        )
    }

    private val initialDecomposition: List<PetriNet> by lazy {
        Decomposition.createInitialDecomposition(translatedModel)
    }

    private fun returnToOriginalModel(alignment: Alignment): Alignment = Alignment(
        alignment.steps.map { step -> if (step.modelMove === null) step else step.copy(modelMove = renaming[step.modelMove.name]) },
        alignment.cost
    )

    /**
     * Calculates [Alignment] for the given [trace]. Use [Thread.interrupt] to cancel calculation without yielding result.
     *
     * @throws IllegalStateException If the alignment cannot be calculated, e.g., because the final model state is not
     * reachable.
     * @throws InterruptedException If the calculation cancelled.
     */
    override fun align(trace: Trace): Alignment {
        val start = System.currentTimeMillis()
        val events = trace.events.toList()

        logger.trace { "Aligning Petri net and trace [${events.joinToString { it.conceptName ?: "" }}]" }

        val eventsWithExistingActivities =
            events.filter { e -> translatedModel.activities.any { a -> !a.isSilent && a.name == e.conceptName } }

        val alignments = decomposedAlign(eventsWithExistingActivities)
        val alignment =
            if (alignments.size == 1) alignments[0]
            else alignments.mergeDuplicateAware(eventsWithExistingActivities, penalty)

        val output =
            if (events.size == eventsWithExistingActivities.size) alignment
            else alignment.fillMissingEvents(events, penalty)

        val time = System.currentTimeMillis() - start
        logger.debug { "Calculated alignment in ${time}ms using decomposition into ${alignments.size} nets." }

<<<<<<< HEAD
        return returnToOriginalModel(output)
=======
        return Alignment(output.steps.map {
            //Model state doesn't refer transition, only places, and those are preserved while renaming
            Step(renaming[it.modelMove?.name], it.modelState, it.logMove, it.logState, it.type)
        }, output.cost)
>>>>>>> 93e744c6
    }

    /**
     * Follows Definition 20 of https://doi.org/10.1016/j.ins.2018.07.026
     */
    private fun mergeAlignmentCosts(alignments: List<Alignment>, nets: List<PetriNet>): Double {
        var result = 0.0
        val ctr = Counter<String>()
        for (net in nets)
            for (a in net.transitions)
                ctr.inc(a.name)
        for (a in alignments) {
            for (s in a.steps) {
                val rawPenaltyValue = penalty.calculate(s)
                if (rawPenaltyValue != 0) {
                    result += if (s.logMove != null)
                        rawPenaltyValue / ctr[s.logMove.conceptName]!!
                    else
                        rawPenaltyValue
                }
            }
        }
        return result
    }

    data class CostApproximation(val cost: Double, val exact: Boolean)


    /**
     * Computes lower bound on the alignment cost. Takes at most [timeout] [unit]s to compute decomposed alignments,
     * if no complete, decomposed alignments were computed during this time returns 0 (the lowest possible cost),
     * otherwise:
     * * If a complete alignment was computed, a [CostApproximation] with [CostApproximation.exact]=true is returned and
     *   `alignmentCostLowerBound(events).cost == align(events).cost`
     * * Otherwise, [CostApproximation.exact]=false and   `alignmentCostLowerBound(events).cost <= align(events).cost`
     */
    fun alignmentCostLowerBound(events: List<Event>, timeout: Long, unit: TimeUnit): CostApproximation {
        val eventsWithExistingActivities =
            events.filter { e -> translatedModel.activities.any { a -> !a.isSilent && a.name == e.conceptName } }
        var lastResult: AlignmentStepResult? = null
        val f = pool.submit {
            var decomposition = Decomposition.create(initialDecomposition, eventsWithExistingActivities)
            while (true) {
                try {
                    val r = decomposedAlignStep(eventsWithExistingActivities, decomposition)
                    lastResult = r
                    if (r.decomposition == null)
                        break
                    decomposition = r.decomposition
                } catch (e: InterruptedException) {
                    break
                } catch (e: CancellationException) {
                    break
                }
            }
        }
        try {
            f.get(timeout, unit)
        } catch (_: TimeoutException) {
            //ignore
        } finally {
            f.cancel(true)
        }
        val result = lastResult ?: return ZERO_LB
        var exact = true
        val alignmentsCost = if (result.alignments.size > 1) {
            if (result.decomposition != null) {
                exact = false
                mergeAlignmentCosts(result.alignments, result.nets)
            } else
                result.alignments.mergeDuplicateAware(eventsWithExistingActivities, penalty).cost.toDouble()
        } else
            result.alignments[0].cost.toDouble()
        val unmachableEventsCost = (events.size - eventsWithExistingActivities.size) * penalty.logMove
        return CostApproximation(alignmentsCost + unmachableEventsCost, exact)
    }

    private data class AlignmentStepResult(
        val alignments: List<Alignment>,
        val nets: List<PetriNet>,
        val decomposition: Decomposition?
    )

    private fun decomposedAlignStep(
        events: List<Event>,
        decomposition: Decomposition
    ): AlignmentStepResult {
        val futures = decomposition.nets.mapIndexed { i, net ->
            pool.submit<Alignment> {
                alignerFactory(net, penalty, pool).align(Trace(decomposition.traces[i].asSequence()))
            }
        }
        val alignments = try {
            futures.map(Future<Alignment>::get)
        } catch (e: ExecutionException) {
            throw e.cause ?: e
        } catch (_: InterruptedException) {
            throw InterruptedException("DecompositionAligner was requested to cancel.")
        } catch (_: CancellationException) {
            throw InterruptedException("DecompositionAligner was requested to cancel.")
        } finally {
            for (future in futures)
                future.cancel(true)
        }

        if (alignments.size == 1)
            return AlignmentStepResult(alignments, decomposition.nets, null)

        val conflict = getMaxConflict(alignments, decomposition)
        if (conflict.isEmpty())
            return AlignmentStepResult(alignments, decomposition.nets, null)

        val recomposed = decomposition.recompose(conflict.map(decomposition.nets::get), events)

        return AlignmentStepResult(alignments, decomposition.nets, recomposed)
    }

    private fun decomposedAlign(events: List<Event>): List<Alignment> {
        var decomposition = Decomposition.create(initialDecomposition, events)
        while (true) {
            val stepResult = decomposedAlignStep(events, decomposition)
            if (stepResult.decomposition == null)
                return stepResult.alignments
            decomposition = stepResult.decomposition
        }
    }

    /**
     * @return Indices of conflicting alignments.
     */
    private fun getMaxConflict(alignments: List<Alignment>, decomposition: Decomposition): List<Int> {
        if (alignments.size <= 1)
            return emptyList() // fast path
        var maxConflictIds = emptyList<Int>()

        for (i in alignments.indices) {
            val ids = getConflictIds(decomposition, i, alignments)
            if (ids.size > 1 /*ignore self-conflicts*/ && ids.size > maxConflictIds.size)
                maxConflictIds = ids
        }

        assert(maxConflictIds.size != 1)
        return maxConflictIds
    }

    private fun getConflictIds(decomposition: Decomposition, i: Int, alignments: List<Alignment>): List<Int> {
        val neti = decomposition.nets[i]
        val alignmenti = alignments[i]

        val conflicts = mutableListOf(i)
        for (j in i + 1 until decomposition.nets.size) {
            val netj = decomposition.nets[j].transitions
            val border = neti.transitions.filter { ti -> !ti.isSilent && netj.any { tj -> ti eq tj } }
            if (border.isEmpty())
                continue

            val alignmentj = alignments[j]
            for (activity in border) {
                val typesi = alignmenti.projectDeviationType(activity)
                val typesj = alignmentj.projectDeviationType(activity)

                // The referenced work says, the violation of any these conditions should mark a conflict:
                // 1. γ_i^aLM has an equal number of moves as γ_j^aLM.
                // 2. γ_i^aLM has the same move types as γ_j^aLM, i.e. if γ_i^aLM has one log move, then γ_j^aLM must also have one log move.
                // 3. The order of moves in γ_i^aLM and γ_j^aLM are the same.
                // This effectively refers to verifying whether typesi != typesj. However, in our tests this is not
                // enough. We require also that the border activities must not be involved in model-only moves.
                if (typesi != typesj || typesi.any { it == DeviationType.ModelDeviation }) {
                    conflicts.add(j)
                    break
                }
            }
        }

        return conflicts
    }

    private fun Alignment.projectDeviationType(activity: Activity): List<DeviationType> =
        steps.mapNotNull {
            if (it.modelMove eq activity || it.logMove?.conceptName == activity.name) it.type else null
        }

    // TODO: Introduce comparator interface/class
    private infix fun Activity?.eq(other: Activity?): Boolean =
        this === other || (this?.name == other?.name && this?.isSilent == other?.isSilent && this?.isArtificial == other?.isArtificial)

    private data class Decomposition(
        val nets: List<PetriNet>,
        val traces: List<List<Event>>
    ) {
        companion object {
            fun createInitialDecomposition(model: PetriNet): List<PetriNet> {
                assert(
                    model.transitions
                        .filterNot(Transition::isSilent)
                        .groupBy(Transition::name)
                        .none { it.value.size > 1 }
                ) { "Transition labels must be unique" }

                val nets = ArrayList<PetriNet>()
                val usedForward = HashSet<Transition>(model.transitions.size * 4 / 3, 0.75f)
                val usedBackward = HashSet<Transition>(model.transitions.size * 4 / 3, 0.75f)

                for (transition in model.transitions) {
                    if (transition.isSilent)
                        continue

                    if (transition.outPlaces.isNotEmpty() && transition !in usedForward)
                        nets.add(constructSubnet(model, transition, usedForward, usedBackward, ::collectForward))

                    if (transition.inPlaces.isNotEmpty() && transition !in usedBackward)
                        nets.add(constructSubnet(model, transition, usedForward, usedBackward, ::collectBackward))

                    if (transition.inPlaces.isEmpty() && transition.outPlaces.isEmpty())
                        nets.add(PetriNet(emptyList(), listOf(transition), Marking.empty, Marking.empty))
                }

                return nets
            }

            fun create(nets: List<PetriNet>, trace: List<Event>): Decomposition {
                val traces = nets.map { net ->
                    val transitionNames: Set<String?> = net.transitions.mapToSet(Transition::name)
                    trace.filter { e -> transitionNames.contains(e.conceptName) }
                }

                return Decomposition(nets, traces)
            }

            private fun constructSubnet(
                model: PetriNet,
                transition: Transition,
                usedForward: HashSet<Transition>,
                usedBackward: HashSet<Transition>,
                collector: (
                    model: PetriNet,
                    transition: Transition,
                    places: HashSet<Place>,
                    transitions: HashMap<Transition, Transition>,
                    usedForward: HashSet<Transition>,
                    usedBackward: HashSet<Transition>,
                ) -> Unit
            ): PetriNet {
                val places = HashSet<Place>()
                // key - transition in the source net, value - the corresponding transition in the decomposed net
                val transitions = HashMap<Transition, Transition>()

                collector(model, transition, places, transitions, usedForward, usedBackward)

                val initialMarking = model.initialMarking.filterTo(Marking()) { (p, _) -> places.contains(p) }
                val finalMarking = model.finalMarking.filterTo(Marking()) { (p, _) -> places.contains(p) }

                return PetriNet(
                    places.toList().optimize(),
                    transitions.values.toList().optimize(),
                    initialMarking = if (initialMarking.isEmpty()) Marking.empty else initialMarking,
                    finalMarking = if (finalMarking.isEmpty()) Marking.empty else finalMarking
                )
            }

            private fun collectForward(
                model: PetriNet,
                transition: Transition,
                places: HashSet<Place>,
                transitions: HashMap<Transition, Transition>,
                usedForward: HashSet<Transition>,
                usedBackward: HashSet<Transition>
            ) {
                if (!usedForward.add(transition))
                    return

                if (transition.isSilent)
                    transitions[transition] = transition
                else
                    transitions.compute(transition) { _, old ->
                        if (old === null)
                            transition.copy(inPlaces = emptyList())
                        else
                            transition
                    }

                for (place in transition.outPlaces) {
                    if (!places.add(place))
                        continue

                    collectSiblings(model, place, places, transitions, usedForward, usedBackward)
                }
            }

            private fun collectBackward(
                model: PetriNet,
                transition: Transition,
                places: HashSet<Place>,
                transitions: HashMap<Transition, Transition>,
                usedForward: HashSet<Transition>,
                usedBackward: HashSet<Transition>
            ) {
                if (!usedBackward.add(transition))
                    return

                if (transition.isSilent)
                    transitions[transition] = transition
                else
                    transitions.compute(transition) { _, old ->
                        if (old === null)
                            transition.copy(outPlaces = emptyList())
                        else
                            transition
                    }

                for (place in transition.inPlaces) {
                    if (!places.add(place))
                        continue

                    collectSiblings(model, place, places, transitions, usedForward, usedBackward)
                }
            }

            private fun collectSiblings(
                model: PetriNet,
                place: Place,
                places: HashSet<Place>,
                transitions: HashMap<Transition, Transition>,
                usedForward: HashSet<Transition>,
                usedBackward: HashSet<Transition>
            ) {
                // find the transitions following this place
                for (followingTransition in model.placeToFollowingTransition[place].orEmpty()) {
                    if (followingTransition.isSilent)
                        collectForward(model, followingTransition, places, transitions, usedForward, usedBackward)
                    collectBackward(model, followingTransition, places, transitions, usedForward, usedBackward)
                }

                // find the transitions preceding this place
                for (precedingTransition in model.placeToPrecedingTransition[place].orEmpty()) {
                    if (precedingTransition.isSilent)
                        collectBackward(model, precedingTransition, places, transitions, usedForward, usedBackward)
                    collectForward(model, precedingTransition, places, transitions, usedForward, usedBackward)
                }
            }
        }

        init {
            assert(nets.size == traces.size)
            assert(nets.isNotEmpty())
            assert(
                nets.allPairs()
                    .none { (n1, n2) -> n1.places.any(n2.places::contains) || n2.places.any(n1.places::contains) })
        }

        fun recompose(
            models: List<PetriNet>,
            trace: List<Event>
        ): Decomposition {
            assert(models.size >= 2)
            assert(nets.containsAll(models))

            val places = ArrayList<Place>()
            val transitions = ArrayList<Transition>()
            val nameToTransition = HashMap<String, Transition>()
            val initialMarking = Marking()
            val finalMarking = Marking()

            for (model in models) {
                places.addAll(model.places)
                initialMarking.putAll(model.initialMarking)
                finalMarking.putAll(model.finalMarking)

                for (originalTransition in model.transitions) {
                    if (originalTransition.isSilent)
                        transitions.add(originalTransition)
                    else
                        nameToTransition.compute(originalTransition.name) { _, existing ->
                            if (existing === null)
                                originalTransition
                            else {
                                assert(existing.inPlaces.isEmpty() || originalTransition.inPlaces.isEmpty())
                                assert(existing.outPlaces.isEmpty() || originalTransition.outPlaces.isEmpty())

                                val inPlaces = existing.inPlaces.ifEmpty(originalTransition::inPlaces)
                                val outPlaces = existing.outPlaces.ifEmpty(originalTransition::outPlaces)
                                existing.copy(inPlaces = inPlaces, outPlaces = outPlaces)
                            }
                        }
                }
            }

            transitions.addAll(nameToTransition.values)

            val newNets = ArrayList<PetriNet>(nets.size - models.size + 1)
            val newTraces = ArrayList<List<Event>>(traces.size - models.size + 1)
            for ((i, net) in nets.withIndex()) {
                if (models.contains(net))
                    continue
                newNets.add(net)
                newTraces.add(traces[i])
            }

            newNets.add(PetriNet(places, transitions, initialMarking, finalMarking))
            newTraces.add(trace.filter { e -> nameToTransition.containsKey(e.conceptName) })

            return Decomposition(newNets, newTraces)
        }
    }


}<|MERGE_RESOLUTION|>--- conflicted
+++ resolved
@@ -101,14 +101,7 @@
         val time = System.currentTimeMillis() - start
         logger.debug { "Calculated alignment in ${time}ms using decomposition into ${alignments.size} nets." }
 
-<<<<<<< HEAD
         return returnToOriginalModel(output)
-=======
-        return Alignment(output.steps.map {
-            //Model state doesn't refer transition, only places, and those are preserved while renaming
-            Step(renaming[it.modelMove?.name], it.modelState, it.logMove, it.logState, it.type)
-        }, output.cost)
->>>>>>> 93e744c6
     }
 
     /**

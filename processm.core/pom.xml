<?xml version="1.0" encoding="UTF-8"?>
<project xmlns="http://maven.apache.org/POM/4.0.0" xmlns:xsi="http://www.w3.org/2001/XMLSchema-instance"
         xsi:schemaLocation="http://maven.apache.org/POM/4.0.0 http://maven.apache.org/maven-v4_0_0.xsd">

    <modelVersion>4.0.0</modelVersion>

    <parent>
        <groupId>processm</groupId>
        <artifactId>root</artifactId>
        <version>0.1-SNAPSHOT</version>
        <relativePath>../</relativePath>
    </parent>

    <artifactId>core</artifactId>
    <packaging>jar</packaging>

    <name>ProcessM Core</name>

    <properties>
        <dbname></dbname>
        <dbschema>public</dbschema>
    </properties>

    <dependencies>
        <dependency>
            <groupId>org.apache.activemq</groupId>
            <artifactId>apache-artemis</artifactId>
            <version>2.10.1</version>
            <type>pom</type>
            <exclusions>
                <!-- duplicate logger API dependency -->
                <exclusion>
                    <groupId>org.slf4j</groupId>
                    <artifactId>slf4j-api</artifactId>
                </exclusion>
                <!-- conflicting logger implementation -->
                <exclusion>
                    <groupId>org.jboss.slf4j</groupId>
                    <artifactId>slf4j-jboss-logmanager</artifactId>
                </exclusion>
                <exclusion>
                    <groupId>org.jboss.logmanager</groupId>
                    <artifactId>jboss-logmanager</artifactId>
                </exclusion>
                <!-- conflicting outdated servlet api -->
                <exclusion>
                    <groupId>javax.servlet</groupId>
                    <artifactId>servlet-api</artifactId>
                </exclusion>
                <!-- conflicting JMS client implementation -->
                <exclusion>
                    <groupId>org.apache.activemq</groupId>
                    <artifactId>artemis-jms-client-all</artifactId>
                </exclusion>
            </exclusions>
        </dependency>
        <dependency>
            <groupId>org.jetbrains.kotlin</groupId>
            <artifactId>kotlin-reflect</artifactId>
            <version>${kotlin.version}</version>
        </dependency>
        <dependency>
            <groupId>org.slf4j</groupId>
            <artifactId>slf4j-api</artifactId>
            <version>1.7.30</version>
        </dependency>
        <dependency>
            <groupId>ch.qos.logback</groupId>
            <artifactId>logback-classic</artifactId>
            <version>1.2.3</version>
        </dependency>
        <dependency>
            <groupId>org.flywaydb</groupId>
            <artifactId>flyway-core</artifactId>
            <version>6.2.0</version>
        </dependency>
        <dependency>
            <groupId>org.apache.commons</groupId>
            <artifactId>commons-dbcp2</artifactId>
            <version>2.7.0</version>
        </dependency>
        <dependency>
            <groupId>org.postgresql</groupId>
            <artifactId>postgresql</artifactId>
            <version>42.2.9</version>
        </dependency>
        <dependency>
            <groupId>org.jetbrains.exposed</groupId>
            <artifactId>exposed-core</artifactId>
            <version>${org.jetbrains.exposed.version}</version>
        </dependency>
        <dependency>
            <groupId>org.jetbrains.exposed</groupId>
            <artifactId>exposed-dao</artifactId>
            <version>${org.jetbrains.exposed.version}</version>
        </dependency>
        <dependency>
            <groupId>org.jetbrains.exposed</groupId>
            <artifactId>exposed-jdbc</artifactId>
            <version>${org.jetbrains.exposed.version}</version>
        </dependency>
        <dependency>
<<<<<<< HEAD
            <groupId>org.antlr</groupId>
            <artifactId>antlr4-runtime</artifactId>
            <version>${antlr4.version}</version>
=======
            <groupId>org.apache.commons</groupId>
            <artifactId>commons-collections4</artifactId>
            <version>4.4</version>
>>>>>>> f03b4180
        </dependency>
    </dependencies>

    <build>
        <plugins>
            <plugin>
                <groupId>org.antlr</groupId>
                <artifactId>antlr4-maven-plugin</artifactId>
                <version>${antlr4.version}</version>
                <executions>
                    <execution>
                        <id>antlr</id>
                        <goals>
                            <goal>antlr4</goal>
                        </goals>
                    </execution>
                </executions>
            </plugin>
            <plugin>
                <groupId>org.codehaus.mojo</groupId>
                <artifactId>sql-maven-plugin</artifactId>
                <version>1.5</version>

                <dependencies>
                    <!-- specify the dependent jdbc driver here -->
                    <dependency>
                        <groupId>postgresql</groupId>
                        <artifactId>postgresql</artifactId>
                        <version>9.1-901-1.jdbc4</version>
                    </dependency>
                </dependencies>

                <!-- common configuration shared by all executions -->
                <configuration>
                    <driver>org.postgresql.Driver</driver>
                    <url>${env.processm_core_persistence_connection_URL}</url>
                    <!--all executions are ignored if -Dmaven.test.skip=true-->
                    <!--<skip>${maven.test.skip}</skip>-->
                </configuration>

                <executions>
                    <execution>
                        <!-- Called by clean phase - cleans schema given by dbschema property (public is default). -->
                        <id>clean-schema</id>
                        <phase>clean</phase>
                        <goals>
                            <goal>execute</goal>
                        </goals>
                        <configuration>
                            <sqlCommand>
                                DROP SCHEMA IF EXISTS "${dbschema}" CASCADE;
                                CREATE SCHEMA "${dbschema}";
                            </sqlCommand>
                            <onError>abort</onError>
                        </configuration>
                    </execution>
                    <execution>
                        <!-- Called by TeamCity before tests to prepare database.
                        Requires property dbname to be set by command line. -->
                        <id>create-db</id>
                        <phase>none</phase>
                        <goals>
                            <goal>execute</goal>
                        </goals>
                        <configuration>
                            <sqlCommand>CREATE DATABASE "${dbname}" OWNER DEFAULT;</sqlCommand>
                            <autocommit>true</autocommit>
                            <onError>abort</onError>
                        </configuration>
                    </execution>
                    <execution>
                        <!-- Called by TeamCity before tests to prepare database.
                        Requires property dbname to be set by command line. -->
                        <id>drop-db</id>
                        <phase>none</phase>
                        <goals>
                            <goal>execute</goal>
                        </goals>
                        <configuration>
                            <sqlCommand>DROP DATABASE "${dbname}";</sqlCommand>
                            <autocommit>true</autocommit>
                            <onError>abort</onError>
                        </configuration>
                    </execution>
                </executions>
            </plugin>
            <plugin>
                <groupId>org.jvnet.jaxb2.maven2</groupId>
                <artifactId>maven-jaxb2-plugin</artifactId>
                <version>0.14.0</version>
                <executions>
                    <execution>
                        <id>generate</id>
                        <goals>
                            <goal>generate</goal>
                        </goals>
                    </execution>
                </executions>
                <configuration>
                    <schemaDirectory>src/bpmn</schemaDirectory>
                    <schemaIncludes>
                        <include>*.xsd</include>
                    </schemaIncludes>
                    <generatePackage>processm.core.models.bpmn.jaxb</generatePackage>
                </configuration>
            </plugin>
        </plugins>
    </build>

</project><|MERGE_RESOLUTION|>--- conflicted
+++ resolved
@@ -100,15 +100,14 @@
             <version>${org.jetbrains.exposed.version}</version>
         </dependency>
         <dependency>
-<<<<<<< HEAD
             <groupId>org.antlr</groupId>
             <artifactId>antlr4-runtime</artifactId>
             <version>${antlr4.version}</version>
-=======
+        </dependency>
+        <dependency>
             <groupId>org.apache.commons</groupId>
             <artifactId>commons-collections4</artifactId>
             <version>4.4</version>
->>>>>>> f03b4180
         </dependency>
     </dependencies>
 

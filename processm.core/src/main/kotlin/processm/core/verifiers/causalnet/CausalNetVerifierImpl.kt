--- conflicted
+++ resolved
@@ -2,11 +2,8 @@
 
 import processm.core.helpers.SequenceWithMemory
 import processm.core.helpers.withMemory
-<<<<<<< HEAD
 import processm.core.models.causalnet.CausalNetState
-=======
 import processm.core.models.causalnet.Dependency
->>>>>>> 72810a61
 import processm.core.models.causalnet.Model
 import processm.core.models.causalnet.Node
 import java.util.*
@@ -173,10 +170,6 @@
                     }
     }
 
-<<<<<<< HEAD
-    private fun isBoringSuperset(subset: CausalNetState, superset: CausalNetState): Boolean {
-        return subset.uniqueSet() == superset.uniqueSet() && superset.containsAll(subset)
-=======
     private fun checkAbsenceOfDeadParts(): Boolean {
         if (checkAbsenceOfDeadParts(validLoopFreeSequencesWithArbitrarySerialization))
             return true
@@ -185,7 +178,7 @@
 
     private class CausalNetSequenceWithHash(other: CausalNetSequenceWithHash? = null) {
         private val _data: ArrayList<ActivityBinding> = ArrayList(other?._data ?: emptyList())
-        private val states: HashMap<Int, ArrayList<State>> = HashMap(other?.states ?: emptyMap())
+        private val states: HashMap<Int, ArrayList<CausalNetState>> = HashMap(other?.states ?: emptyMap())
         val data: List<ActivityBinding> = Collections.unmodifiableList(_data)
 
         fun add(ab: ActivityBinding) {
@@ -193,14 +186,13 @@
             states.getOrPut(ab.state.uniqueSet().hashCode(), { ArrayList() }).add(ab.state)
         }
 
-        fun containsBoringSubset(superset: State): Boolean {
+        fun containsBoringSubset(superset: CausalNetState): Boolean {
             val candidates = states[superset.uniqueSet().hashCode()]
             if (!candidates.isNullOrEmpty()) {
                 return candidates.any { superset.containsAll(it) }
             }
             return false
         }
->>>>>>> 72810a61
     }
 
     private val cache = HashMap<CausalNetState, List<ActivityBinding>>()
@@ -222,12 +214,7 @@
         val candidates = currentState.map { it.target }.intersect(model.joins.keys)
         for (ak in candidates) {
             for (join in model.joins.getValue(ak)) {
-<<<<<<< HEAD
                 if (currentState.containsAll(join.dependencies)) {
-=======
-                val expected = join.sources.map { Dependency(it , ak) }
-                if (currentState.containsAll(expected)) {
->>>>>>> 72810a61
                     val splits = model.splits[ak]
                     if (splits != null) {
                         for (split in splits) {
@@ -264,15 +251,9 @@
         queue.addAll(model
             .splits.getOrDefault(model.start, setOf())
             .map { split ->
-<<<<<<< HEAD
-                listOf(ActivityBinding(model.start, setOf(), split.targets,
-                    CausalNetState()
-                ))
-=======
                 val tmp = CausalNetSequenceWithHash()
-                tmp.add(ActivityBinding(model.start, setOf(), split.targets, State()))
+                tmp.add(ActivityBinding(model.start, setOf(), split.targets, CausalNetState()))
                 tmp
->>>>>>> 72810a61
             })
         val beenThereDoneThat = HashSet<Pair<Set<Node>, Set<Dependency>>>()
         return sequence {

package processm.core.logging

import org.slf4j.Logger
import org.slf4j.LoggerFactory.getLogger
import kotlin.reflect.full.companionObject

/**
 * Determines the right class to initialize the logger for.
 */
fun <T : Any> getClassForLogging(javaClass: Class<T>): Class<*> {
    return javaClass.enclosingClass?.takeIf {
        it.kotlin.companionObject?.java == javaClass
    } ?: javaClass
}

/**
 * Returns the logger for the current scope.
 */
inline fun <reified T : Any> T.logger(): Logger = getLogger(getClassForLogging(T::class.java))

/**
 * Logs on TRACE level the entrance to a function.
 */
@Suppress("DuplicatedCode") // the code is duplicate for the purpose of simplified stack reading
fun Logger.enter() {
    if (!isTraceEnabled)
        return

    val stack = Thread.currentThread().stackTrace
    assert(stack.size > 2) // 0 refers to "getStackTrace", 1 to "enter", and 2 to the calling method
    assert(stack[0].methodName == Thread::getStackTrace.name)
    assert(stack[1].methodName == ::enter.name)
    if (stack[2].methodName == "invokeSuspend")
        this.trace("ENTERING ${stack[2].className.substringAfterLast('.')}.${stack[2].methodName}")
    else
        this.trace("ENTERING ${stack[2].methodName}")
}

/**
 * Logs on TRACE level the exit from a function.
 */
@Suppress("DuplicatedCode") // the code is duplicate for the purpose of simplified stack reading
fun Logger.exit() {
    if (!isTraceEnabled)
        return

    val stack = Thread.currentThread().stackTrace
    assert(stack.size > 2) // 0 refers to "getStackTrace", 1 to "exit", and 2 to the calling method
    assert(stack[0].methodName == Thread::getStackTrace.name)
    assert(stack[1].methodName == ::exit.name)
<<<<<<< HEAD
    if (stack[2].methodName == "invokeSuspend")
        this.trace("EXITING  ${stack[2].className.substringAfterLast('.')}.${stack[2].methodName}")
    else
        this.trace("EXITING  ${stack[2].methodName}")
=======
    this.trace("EXITING  ${stack[2].methodName}")
}

/**
 * Calls [lazy] to produce the message only if tracing is enabled.
 */
fun Logger.trace(lazy: () -> String) {
    if (isTraceEnabled)
        trace(lazy())
>>>>>>> 4dccc0db
}<|MERGE_RESOLUTION|>--- conflicted
+++ resolved
@@ -48,13 +48,10 @@
     assert(stack.size > 2) // 0 refers to "getStackTrace", 1 to "exit", and 2 to the calling method
     assert(stack[0].methodName == Thread::getStackTrace.name)
     assert(stack[1].methodName == ::exit.name)
-<<<<<<< HEAD
     if (stack[2].methodName == "invokeSuspend")
         this.trace("EXITING  ${stack[2].className.substringAfterLast('.')}.${stack[2].methodName}")
     else
         this.trace("EXITING  ${stack[2].methodName}")
-=======
-    this.trace("EXITING  ${stack[2].methodName}")
 }
 
 /**
@@ -63,5 +60,4 @@
 fun Logger.trace(lazy: () -> String) {
     if (isTraceEnabled)
         trace(lazy())
->>>>>>> 4dccc0db
 }
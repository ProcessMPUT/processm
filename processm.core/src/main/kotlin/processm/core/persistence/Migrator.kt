package processm.core.persistence

import org.flywaydb.core.Flyway
import org.flywaydb.core.api.configuration.FluentConfiguration
import processm.core.helpers.isUUID
import processm.core.logging.loggedScope
import processm.core.persistence.connection.DatabaseChecker
import processm.core.persistence.connection.DatabaseChecker.switchDatabaseURL
import java.sql.DriverManager

/**
 * Database migrator.
 */
object Migrator {
    private val dbConfig = DatabaseChecker

    init {
        // Required - we need `create_database` function in PostgreSQL main database
        migrateMainDatabase()
    }

    /**
     * Ensures that the DB used is the one given in the configuration by calling [DatabaseChecker.reloadConfiguration] and migrates the main DB
     */
    fun reloadConfiguration() {
        dbConfig.reloadConfiguration()
        migrateMainDatabase()
    }

    fun migrate(dataStoreDBName: String) {
        if (dataStoreDBName.isUUID()) migrateDataStoreDatabase(dataStoreDBName)
        else migrateMainDatabase()
    }

    /**
     * Migrates the main database to the current version using migration SQL scripts.
     * File stored at: `db/processm_main_migrations`.
     * @link https://flywaydb.org/documentation/migrations
     */
    private fun migrateMainDatabase() {
        loggedScope { logger ->
            logger.debug("Migrating the main database if required")

            with(Flyway.configure().dataSource(dbConfig.baseConnectionURL, null, null)) {
                locations("db/processm_main_migrations")
                applyDefaultSchema(this, dbConfig.baseConnectionURL)
                load().migrate()
            }

        }
    }

    /**
     * Migrates the datastore database passed by name to the current version using migration SQL scripts.
     * File stored at: `db/processm_datastore_migrations`.
     * @link https://flywaydb.org/documentation/migrations
     */
    private fun migrateDataStoreDatabase(dataStoreDBName: String) {
        loggedScope { logger ->
            logger.debug("Migrating datastore database if required")

            ensureDatabaseExists(dataStoreDBName)
            val expectedDatabaseConnectionURL = switchDatabaseURL(dataStoreDBName)

            with(Flyway.configure().dataSource(expectedDatabaseConnectionURL, null, null)) {
                locations("db/processm_datastore_migrations")
                applyDefaultSchema(this, expectedDatabaseConnectionURL)
                load().migrate()
            }

        }
    }

    private fun jdbc2libpq(jdbc: String): String {
        // https://www.postgresql.org/docs/15/libpq-connect.html#LIBPQ-CONNSTRING
        if (jdbc.startsWith("jdbc:postgres"))   // The URI scheme designator can be either postgresql:// or postgres://.
            return jdbc.substring(5)
        else
            throw IllegalArgumentException("Cannot deal with '$jdbc'")
    }

    private fun ensureDatabaseExists(dataStoreDBName: String) {
        loggedScope { logger ->
            logger.debug("Create datastore database if required")

            require(dataStoreDBName.isUUID()) { "Datastore DB should be named with UUID." }

            DriverManager.getConnection(dbConfig.baseConnectionURL).use { connection ->
<<<<<<< HEAD
                connection.prepareStatement("SELECT * FROM create_database(?, ?);").use {
                    it.setString(1, dataStoreDBName)
                    it.setString(2, jdbc2libpq(dbConfig.baseConnectionURL))
                    it.executeQuery().use { result ->
                        require(result.next()) { "Database cannot be created" }
                        require(result.getBoolean("create_database")) { "Database cannot be created" }
=======
                connection.prepareStatement("SELECT 1 FROM pg_database WHERE datname = ?").use { dbExists ->
                    dbExists.setString(1, dataStoreDBName)
                    if (dbExists.executeQuery().use { it.next() }) {
                        logger.info("Database $dataStoreDBName already exists")
                    } else {
                        //Since dataStoreDBName is a UUID, it is safe to do it this way
                        connection.prepareStatement("CREATE DATABASE \"$dataStoreDBName\"").use {
                            it.execute()
                        }
>>>>>>> 2a37d09f
                    }
                    require(dbExists.executeQuery().use { it.next() }) { "Database cannot be created" }
                }
            }
        }
    }

    /**
     * Workaround for a known bug in Flyway as of 2020-02-18.
     * @see https://github.com/flyway/flyway/issues/2182
     */
    private fun applyDefaultSchema(conf: FluentConfiguration, url: String) {
        val schema = Regex("defaultSchema=([^&]*)").find(url)?.groupValues?.get(1)
        conf.schemas(schema ?: "public")
    }
}<|MERGE_RESOLUTION|>--- conflicted
+++ resolved
@@ -86,14 +86,6 @@
             require(dataStoreDBName.isUUID()) { "Datastore DB should be named with UUID." }
 
             DriverManager.getConnection(dbConfig.baseConnectionURL).use { connection ->
-<<<<<<< HEAD
-                connection.prepareStatement("SELECT * FROM create_database(?, ?);").use {
-                    it.setString(1, dataStoreDBName)
-                    it.setString(2, jdbc2libpq(dbConfig.baseConnectionURL))
-                    it.executeQuery().use { result ->
-                        require(result.next()) { "Database cannot be created" }
-                        require(result.getBoolean("create_database")) { "Database cannot be created" }
-=======
                 connection.prepareStatement("SELECT 1 FROM pg_database WHERE datname = ?").use { dbExists ->
                     dbExists.setString(1, dataStoreDBName)
                     if (dbExists.executeQuery().use { it.next() }) {
@@ -103,7 +95,6 @@
                         connection.prepareStatement("CREATE DATABASE \"$dataStoreDBName\"").use {
                             it.execute()
                         }
->>>>>>> 2a37d09f
                     }
                     require(dbExists.executeQuery().use { it.next() }) { "Database cannot be created" }
                 }

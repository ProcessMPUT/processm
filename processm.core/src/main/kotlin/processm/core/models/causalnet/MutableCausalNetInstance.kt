package processm.core.models.causalnet

import processm.core.models.commons.Activity
import processm.core.models.commons.ActivityExecution
import processm.core.models.commons.ProcessModelState
import processm.core.models.metadata.MutableMetadataHandler

/**
 * A mutable model instance equipped with metadata providers corresponding to basic statistics
 */
class MutableCausalNetInstance(
    model: CausalNet,
    metadataHandler: MutableMetadataHandler
) :
    CausalNetInstance(model, metadataHandler),
    MutableMetadataHandler by metadataHandler {

<<<<<<< HEAD
    init {
        for (name in BasicStatistics.BASIC_TIME_STATISTICS)
            addMetadataProvider(DefaultMetadataProvider<IntMetadata>(name))
    }

    internal var state: CausalNetStateImpl = CausalNetStateImpl()
=======
    internal var state: CausalNetState = CausalNetState()
>>>>>>> 57e0f537

    init {
        setState(null)
    }

    override val currentState: ProcessModelState
        get() = state

    override val availableActivities
        get() = model.available(state)

    override val isFinalState: Boolean
        get() = !state.isFresh && state.isEmpty()

    override fun setState(state: ProcessModelState?) {
        if (state === null) {
            this.state.clear()
        } else {
            require(state is CausalNetState) { "The given object is not a valid Causal Net state." }
            this.state = state
        }
    }

    /**
     * Executes given [join] and [split] to change the current [state]
     *
     * @param join may be null only for the start node
     * @param split may be null only for the end node
     */
    internal fun execute(join: Join?, split: Split?) {
        require(join !== null || split !== null) { "At least one of the arguments must be non-null" }
        if (join !== null) {
            require(model.joins[join.target]?.contains(join) == true) { "Cannot execute a join not present in the model" }
            if (split !== null)
                require(join.target == split.source) { "Join and split must concern the same node" }
            else
                require(model.outgoing[join.target].isNullOrEmpty()) { "Can skip split only for the end node" }
        }
        if (split !== null) {
            require(model.splits[split.source]?.contains(split) == true) { "Cannot execute a split not present in the model" }
            if (join === null)
                require(model.incoming[split.source].isNullOrEmpty()) { "Can skip start only for the start node" }
        }
        state.execute(join, split)
    }

    override val availableActivityExecutions
<<<<<<< HEAD
        get() = model.available(state).asSequence().map { NodeExecution(it.activity, this, it.join, it.split) }
=======
        get() = model.available(state).map { NodeExecution(it.activity, this, it.join, it.split) }

    override fun getExecutionFor(activity: Activity): ActivityExecution {
        check(activity is DecoupledNodeExecution && model.isAvailable(activity, state))
        return with(activity) { NodeExecution(this.activity, this@MutableCausalNetInstance, join, split) }
    }
>>>>>>> 57e0f537
}<|MERGE_RESOLUTION|>--- conflicted
+++ resolved
@@ -15,16 +15,7 @@
     CausalNetInstance(model, metadataHandler),
     MutableMetadataHandler by metadataHandler {
 
-<<<<<<< HEAD
-    init {
-        for (name in BasicStatistics.BASIC_TIME_STATISTICS)
-            addMetadataProvider(DefaultMetadataProvider<IntMetadata>(name))
-    }
-
     internal var state: CausalNetStateImpl = CausalNetStateImpl()
-=======
-    internal var state: CausalNetState = CausalNetState()
->>>>>>> 57e0f537
 
     init {
         setState(null)
@@ -43,7 +34,7 @@
         if (state === null) {
             this.state.clear()
         } else {
-            require(state is CausalNetState) { "The given object is not a valid Causal Net state." }
+            require(state is CausalNetStateImpl) { "The given object is not a valid Causal Net state." }
             this.state = state
         }
     }
@@ -72,14 +63,10 @@
     }
 
     override val availableActivityExecutions
-<<<<<<< HEAD
-        get() = model.available(state).asSequence().map { NodeExecution(it.activity, this, it.join, it.split) }
-=======
         get() = model.available(state).map { NodeExecution(it.activity, this, it.join, it.split) }
 
     override fun getExecutionFor(activity: Activity): ActivityExecution {
         check(activity is DecoupledNodeExecution && model.isAvailable(activity, state))
         return with(activity) { NodeExecution(this.activity, this@MutableCausalNetInstance, join, split) }
     }
->>>>>>> 57e0f537
 }
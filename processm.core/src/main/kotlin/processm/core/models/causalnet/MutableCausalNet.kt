package processm.core.models.causalnet

import processm.core.models.metadata.DefaultMutableMetadataHandler
import processm.core.models.metadata.MutableMetadataHandler

/**
 * The default implementation of a causal net model
 */
class MutableCausalNet(
    start: Node = Node("start", special = true),
    end: Node = Node("end", special = true),
    private val metadataHandler: MutableMetadataHandler = DefaultMutableMetadataHandler()
) : CausalNet(start, end, metadataHandler),
    MutableMetadataHandler by metadataHandler {

    /**
     * Adds a (set of) new activity instance(s) to the model
     */
    fun addInstance(vararg a: Node) {
        _instances.addAll(a)
    }

    /**
     * Adds a dependency between activity instances already present in the model
     */
    fun addDependency(d: Dependency): Dependency {
        if (d.source !in _instances) {
            throw IllegalArgumentException("Unknown activity instance ${d.source}")
        }
        if (d.target !in _instances) {
            throw IllegalArgumentException("Unknown activity instance ${d.target}")
        }
        _outgoing.computeIfAbsent(d.source, { HashSet() }).add(d)
        _incoming.computeIfAbsent(d.target, { HashSet() }).add(d)
        return d
    }

    /**
     * Adds a dependency between activity instances already present in the model
     */
    fun addDependency(source: Node, target: Node): Dependency {
        return addDependency(Dependency(source, target))
    }

    /**
     * Adds a split between dependencies already present in the model
     */
    fun addSplit(split: Split) {
<<<<<<< HEAD
        if (!_outgoing.getValue(split.source).containsAll(split.dependencies))
            throw IllegalArgumentException()
        if (_splits[split.source]?.any { it.dependencies == split.dependencies } == true)
            throw IllegalArgumentException()
        _splits.computeIfAbsent(split.source, { HashSet() }).add(split)
=======
        require(_outgoing.getValue(split.source).containsAll(split.dependencies)) { "Not all dependencies are in the causal net" }
        require(_splits[split.source]?.any { it.dependencies == split.dependencies } != true) { "Split already present in the causal net" }
        _splits.getOrPut(split.source, { HashSet() }).add(split)
>>>>>>> 091d34e6
    }

    /**
     * Adds a join between dependencies already present in the model
     */
    fun addJoin(join: Join) {
<<<<<<< HEAD
        if (!_incoming.getValue(join.target).containsAll(join.dependencies))
            throw IllegalArgumentException()
        if (_joins[join.target]?.any { it.dependencies == join.dependencies } == true)
            throw IllegalArgumentException()
        _joins.computeIfAbsent(join.target, { HashSet() }).add(join)
=======
        require(_incoming.getValue(join.target).containsAll(join.dependencies)) { "Not all dependencies are in the causal net" }
        require(_joins[join.target]?.any { it.dependencies == join.dependencies } != true) {"Join already present in the causal net"}
        _joins.getOrPut(join.target, { HashSet() }).add(join)
>>>>>>> 091d34e6
    }

    /**
     * Creates an instance of this model with the same [metadataHandler]
     */
    override fun createInstance() = MutableCausalNetInstance(this, metadataHandler)

    /**
     * Removes the given split.
     *
     * Silently ignores if the split is not present in the model.
     */
    fun removeSplit(split: Split) {
        _splits[split.source]?.remove(split)
    }

    /**
     * Removes the given join.
     *
     * Silently ignores if the join is not present in the model.
     */
    fun removeJoin(join: Join) {
        _joins[join.target]?.remove(join)
    }

    /**
     * Remove all bindings from the model
     */
    fun clearBindings() {
        clearSplits()
        clearJoins()
    }

    /**
     * Remove all splits from the model
     */
    fun clearSplits() {
        _splits.clear()
    }

    /**
     * Remove all joins from the model
     */
    fun clearJoins() {
        _joins.clear()
    }

    /**
     * Removes all bindings for a given node
     */
    fun clearBindingsFor(node: Node) {
        _joins.remove(node)
        _splits.remove(node)
    }

    fun clearDependencies() {
        _incoming.clear()
        _outgoing.clear()
        clearSplits()
        clearJoins()
    }

    /**
     * Removes all splits for [node]
     */
    fun clearSplitsFor(node: Node) {
        _splits.remove(node)
    }

    /**
     * Removes all joins for [node]
     */
    fun clearJoinsFor(node: Node) {
        _joins.remove(node)
    }

    /**
     * Adds all nodes, dependencies and bindings from [origin] to this, using [translate] to map from nodes of [origin] to nodes of this
     */
    fun copyFrom(origin: CausalNet, translate: (Node) -> Node) {
        val n2n = origin.instances.associateWith(translate)
        addInstance(*n2n.values.toTypedArray())
        val d2d = origin.outgoing.values.flatten().associateWith { dep -> Dependency(n2n.getValue(dep.source), n2n.getValue(dep.target)) }
        for (dep in d2d.values)
            addDependency(dep)
        for (split in origin.splits.values.flatten()) {
            val s = Split(split.dependencies.map { d2d.getValue(it) }.toSet())
            if (s !in this)
                addSplit(s)
        }
        for (join in origin.joins.values.flatten()) {
            val j = Join(join.dependencies.map { d2d.getValue(it) }.toSet())
            if (j !in this)
                addJoin(j)
        }
    }
}<|MERGE_RESOLUTION|>--- conflicted
+++ resolved
@@ -46,34 +46,18 @@
      * Adds a split between dependencies already present in the model
      */
     fun addSplit(split: Split) {
-<<<<<<< HEAD
-        if (!_outgoing.getValue(split.source).containsAll(split.dependencies))
-            throw IllegalArgumentException()
-        if (_splits[split.source]?.any { it.dependencies == split.dependencies } == true)
-            throw IllegalArgumentException()
-        _splits.computeIfAbsent(split.source, { HashSet() }).add(split)
-=======
         require(_outgoing.getValue(split.source).containsAll(split.dependencies)) { "Not all dependencies are in the causal net" }
         require(_splits[split.source]?.any { it.dependencies == split.dependencies } != true) { "Split already present in the causal net" }
-        _splits.getOrPut(split.source, { HashSet() }).add(split)
->>>>>>> 091d34e6
+        _splits.computeIfAbsent(split.source, { HashSet() }).add(split)
     }
 
     /**
      * Adds a join between dependencies already present in the model
      */
     fun addJoin(join: Join) {
-<<<<<<< HEAD
-        if (!_incoming.getValue(join.target).containsAll(join.dependencies))
-            throw IllegalArgumentException()
-        if (_joins[join.target]?.any { it.dependencies == join.dependencies } == true)
-            throw IllegalArgumentException()
-        _joins.computeIfAbsent(join.target, { HashSet() }).add(join)
-=======
         require(_incoming.getValue(join.target).containsAll(join.dependencies)) { "Not all dependencies are in the causal net" }
         require(_joins[join.target]?.any { it.dependencies == join.dependencies } != true) {"Join already present in the causal net"}
-        _joins.getOrPut(join.target, { HashSet() }).add(join)
->>>>>>> 091d34e6
+        _joins.computeIfAbsent(join.target, { HashSet() }).add(join)
     }
 
     /**

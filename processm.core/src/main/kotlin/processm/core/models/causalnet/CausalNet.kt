--- conflicted
+++ resolved
@@ -98,20 +98,15 @@
     override val endActivities: Sequence<Node> = sequenceOf(end)
 
     /**
-     * All decision points of the model. Each node (except [start] and [end]) generates two, one to chose a [Join] and the other to chose a [Split].
+     * All decision points of the model. Each node (except [start] and [end]) generates two, one to chose a [Join] and the other to choose a [Split].
      * Some of them may be not real decisions, i.e., at most one possible outcome.
      */
     override val decisionPoints: Sequence<DecisionPoint>
-<<<<<<< HEAD
-        get() = splits.entries.asSequence().map { DecisionPoint(it.key, it.value) } +
-                joins.entries.asSequence().map { DecisionPoint(it.key, it.value, it.value.flatMapTo(mutableSetOf()) { join -> join.sources }) }
-=======
         get() = splits.entries.asSequence().map { DecisionPoint(it.key, it.value, true) } +
-                joins.entries.asSequence().map { DecisionPoint(it.key, it.value, false) }
+                joins.entries.asSequence().map { DecisionPoint(it.key, it.value, false, it.value.flatMapTo(mutableSetOf()) { join -> join.sources }) }
 
     override val controlStructures: Sequence<DecisionPoint>
         get() = decisionPoints
->>>>>>> ea2843a0
 
     private inline fun available(state: CausalNetState, callback: (node: Node, join: Join?, split: Split?) -> Unit) {
         if (state.isNotEmpty()) {
@@ -262,7 +257,7 @@
 
 
     /**
-     * True if [right] is isomorphic with [this], starting with [inital] as a (possibly empty) mapping from [this] to [right].
+     * True if [right] is isomorphic with [this], starting with [initial] as a (possibly empty) mapping from [this] to [right].
      */
     fun isomorphic(right: CausalNet, initial: Map<Node, Node>): Map<Node, Node>? =
         Isomorphism(this, right).run(initial)

package processm.core.models.causalnet

import processm.core.helpers.mapToSet
import processm.core.models.commons.ProcessModel
import processm.core.models.metadata.MetadataHandler
import java.util.*

/**
 * A read-only causal net model
 */
abstract class CausalNet(
    /**
     * A unique start activity instance, either real or artificial.
     *
     * If artificial, it is up to the user to populate [outgoing] and [incoming]
     */
    val start: Node,
    /**
     * A unique end activity instance, either real or artificial.
     *
     * If artificial, it is up to the user to populate [outgoing] and [incoming]
     */
    val end: Node,
    metadataHandler: MetadataHandler
) :
    ProcessModel,
    MetadataHandler by metadataHandler {

    companion object {
        private val setOfNull = setOf(null)
    }

    protected val _instances = HashSet(listOf(start, end))

    /**
     * Map from source to dependency
     */
    protected val _outgoing = HashMap<Node, HashSet<Dependency>>()

    /**
     * Map from target to dependency
     */
    protected val _incoming = HashMap<Node, HashSet<Dependency>>()
    protected val _splits = HashMap<Node, HashSet<Split>>()
    protected val _joins = HashMap<Node, HashSet<Join>>()


    /**
     * Nodes AKA instances of activities
     */
    val instances: Set<Node> = Collections.unmodifiableSet(_instances)

    /**
     * Convenience wrapper to retrieve all dependencies
     */
    val dependencies: Set<Dependency>
        get() = Collections.unmodifiableSet(_outgoing.values.flatten().toSet())

    /**
     * Outgoing arcs AKA what depends on a given node
     */
    val outgoing: Map<Node, Set<Dependency>>
        get() = Collections.unmodifiableMap(_outgoing)

    /**
     * Incoming arcs AKA what given node depends on
     */
    val incoming: Map<Node, Set<Dependency>>
        get() = Collections.unmodifiableMap(_incoming)

    /**
     * Splits AKA what other arcs must (not) be followed at the same time when going out of a node
     */
    val splits: Map<Node, Set<Split>>
        get() = Collections.unmodifiableMap(_splits)

    /**
     * Joins AKA what other arcs must (not) be followed at the same time when going out of a node
     */
    val joins: Map<Node, Set<Join>>
        get() = Collections.unmodifiableMap(_joins)

    /**
     * Same as [instances]
     */
    override val activities: Sequence<Node>
        get() = instances.asSequence()

    /**
     * A single-element sequence consisting of [start]
     */
    override val startActivities: Sequence<Node> = sequenceOf(start)

    /**
     * A single-element sequence consisting of [end]
     */
    override val endActivities: Sequence<Node> = sequenceOf(end)

    /**
     * All decision points of the model. Each node (except [start] and [end]) generates two, one to chose a [Join] and the other to chose a [Split].
     * Some of them may be not real decisions, i.e., at most one possible outcome.
     */
    override val decisionPoints: Sequence<DecisionPoint>
        get() = splits.entries.asSequence().map { DecisionPoint(it.key, it.value) } +
                joins.entries.asSequence().map { DecisionPoint(it.key, it.value) }

    private inline fun available(state: CausalNetState, callback: (node: Node, join: Join?, split: Split?) -> Unit) {
        if (state.isNotEmpty()) {
            val visitedNodes = HashSet<Node>(this._instances.size)
            for (dep in state.uniqueSet()) {
                val node = dep.target
                if (visitedNodes.add(node)) {
                    for (join in _joins[node].orEmpty())
                        if (state.containsAll(join.dependencies)) {
                            val splits = if (node != end) _splits[node].orEmpty() else setOfNull
                            for (split in splits)
                                callback(node, join, split)
                        }
                }
            }
        } else {
            for (split in _splits.getValue(start))
                callback(start, null, split)
        }
    }

    /**
     * In the given [state], list of nodes that can be executed, along with corresponding split and join
     */
<<<<<<< HEAD
    fun available(state: CausalNetState): List<DecoupledNodeExecution> {
        val flatState = state.uniqueSet()
        if (state.isNotEmpty()) {
            val result = ArrayList<DecoupledNodeExecution>()
            for ((node, relevant) in flatState.groupBy { it.target }) {
                val relevantSources = relevant.mapToSet { it.source }
                val splits = if (node != end) splits[node].orEmpty() else setOf(null)
                for (join in joins[node].orEmpty())
                    if (relevantSources.containsAll(join.sources)) {
//                    if (flatState.containsAll(join.dependencies)) {
                        splits.mapTo(result) { split ->
                            DecoupledNodeExecution(node, join, split)
                        }
                    }
            }
            return result

        } else
            return splits[start].orEmpty()
                .map { split -> DecoupledNodeExecution(start, null, split) }
    }

    fun available4(state: CausalNetState, node: Node): List<DecoupledNodeExecution> {
        if (state.isNotEmpty()) {
            val relevant = state.uniqueSet().filterTo(HashSet()) { it.target == node }
            val result = ArrayList<DecoupledNodeExecution>()
            for (join in joins[node].orEmpty())
                if (relevant.containsAll(join.dependencies)) {
                    val splits = if (node != end) splits[node].orEmpty() else setOf(null)
                    for (split in splits)
                        result.add(DecoupledNodeExecution(node, join, split))
                }
            return result
        } else
            if (node == start)
                return splits.getValue(start)
                    .map { split -> DecoupledNodeExecution(start, null, split) }
            else
                return emptyList()
    }

    /**
     * In the given [state], list of nodes that can be executed
     */
    fun availableNodes(state: CausalNetState): Set<Node> {
        return if (state.isNotEmpty()) {
            val flatState = HashMap<Node, MutableSet<Dependency>>()
            for (dep in state.uniqueSet())
                flatState.getOrPut(dep.target) { HashSet() }.add(dep)
            val result = HashSet<Node>()
            for ((node, deps) in flatState)
                if (joins[node]?.any { join -> deps.containsAll(join.dependencies) } == true)
                    result.add(node)
            return result
        } else
            setOf(start)
=======
    internal fun available(state: CausalNetState): Sequence<DecoupledNodeExecution> = sequence {
        available(state) { node, join, split ->
            yield(DecoupledNodeExecution(node, join, split))
        }
    }

    /**
     * A short-hand function for getting the indexth available execution. It is faster by an order of magnitude
     * than [available] when accessing only one execution. Do not use for accessing many executions.
     */
    internal fun available(state: CausalNetState, index: Int): DecoupledNodeExecution {
        var i = 0
        available(state) { node, join, split ->
            if (i++ == index)
                return DecoupledNodeExecution(node, join, split)
        }
        throw IndexOutOfBoundsException(index)
    }

    /**
     * Verifies whether the given [execution] is available in the given [state].
     */
    internal fun isAvailable(execution: DecoupledNodeExecution, state: CausalNetState): Boolean {
        if (state.isEmpty()) {
            val split = execution.split
            return execution.activity == start &&
                    execution.join === null &&
                    split !== null &&
                    _splits[start]!!.contains(split)
        }

        return state.uniqueSet().any { dep ->
            val node = dep.target
            val join = checkNotNull(execution.join)
            val split = execution.split
            execution.activity == node &&
                    _joins[node]!!.contains(join) &&
                    state.containsAll(join.dependencies) &&
                    ((node == end && split === null) || _splits[node]!!.contains(checkNotNull(split)))
        }
>>>>>>> 57e0f537
    }

    /**
     * Returns true if the given join is present in the model and false otherwise
     */
    operator fun contains(join: Join): Boolean {
        return _joins[join.target]?.contains(join) == true
    }

    /**
     * Returns true if the given split is present in the model and false otherwise
     */
    operator fun contains(split: Split): Boolean {
        return _splits[split.source]?.contains(split) == true
    }

    /**
     * True if the causal net contains [dependency]
     */
    operator fun contains(dependency: Dependency): Boolean =
        outgoing[dependency.source]?.contains(dependency) == true

    /**
     * A simplified textual representation of the model.
     *
     * Useful for debugging tests, not useful for displaying complete information to the user
     */
    override fun toString(): String = buildString {
        val model = this@CausalNet
        for (n in model.instances.sortedBy { it.activity }) {
            val i = model.incoming.getOrDefault(n, setOf()).map { dep -> dep.source }
            val j = model.joins.getOrDefault(n, setOf()).map { join -> join.sources.map { it } }
            val o = model.outgoing.getOrDefault(n, setOf()).map { dep -> dep.target }
            val s = model.splits.getOrDefault(n, setOf()).map { split -> split.targets.map { it } }
            append("$i/$j -> $n -> $o/$s\n")
        }
    }

    fun structurallyEquals(other: CausalNet): Boolean {
        return instances == other.instances &&
                incoming == other.incoming &&
                outgoing == other.outgoing &&
                splits == other.splits &&
                joins == other.joins
    }


    /**
     * True if [right] is isomorphic with [this], starting with [inital] as a (possibly empty) mapping from [this] to [right].
     */
    fun isomorphic(right: CausalNet, initial: Map<Node, Node>): Map<Node, Node>? =
        Isomorphism(this, right).run(initial)

}<|MERGE_RESOLUTION|>--- conflicted
+++ resolved
@@ -1,6 +1,5 @@
 package processm.core.models.causalnet
 
-import processm.core.helpers.mapToSet
 import processm.core.models.commons.ProcessModel
 import processm.core.models.metadata.MetadataHandler
 import java.util.*
@@ -124,31 +123,6 @@
         }
     }
 
-    /**
-     * In the given [state], list of nodes that can be executed, along with corresponding split and join
-     */
-<<<<<<< HEAD
-    fun available(state: CausalNetState): List<DecoupledNodeExecution> {
-        val flatState = state.uniqueSet()
-        if (state.isNotEmpty()) {
-            val result = ArrayList<DecoupledNodeExecution>()
-            for ((node, relevant) in flatState.groupBy { it.target }) {
-                val relevantSources = relevant.mapToSet { it.source }
-                val splits = if (node != end) splits[node].orEmpty() else setOf(null)
-                for (join in joins[node].orEmpty())
-                    if (relevantSources.containsAll(join.sources)) {
-//                    if (flatState.containsAll(join.dependencies)) {
-                        splits.mapTo(result) { split ->
-                            DecoupledNodeExecution(node, join, split)
-                        }
-                    }
-            }
-            return result
-
-        } else
-            return splits[start].orEmpty()
-                .map { split -> DecoupledNodeExecution(start, null, split) }
-    }
 
     fun available4(state: CausalNetState, node: Node): List<DecoupledNodeExecution> {
         if (state.isNotEmpty()) {
@@ -184,8 +158,12 @@
             return result
         } else
             setOf(start)
-=======
-    internal fun available(state: CausalNetState): Sequence<DecoupledNodeExecution> = sequence {
+    }
+
+    /**
+     * In the given [state], list of nodes that can be executed, along with corresponding split and join
+     */
+    fun available(state: CausalNetState): Sequence<DecoupledNodeExecution> = sequence {
         available(state) { node, join, split ->
             yield(DecoupledNodeExecution(node, join, split))
         }
@@ -225,7 +203,6 @@
                     state.containsAll(join.dependencies) &&
                     ((node == end && split === null) || _splits[node]!!.contains(checkNotNull(split)))
         }
->>>>>>> 57e0f537
     }
 
     /**

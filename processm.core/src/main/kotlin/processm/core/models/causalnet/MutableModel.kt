--- conflicted
+++ resolved
@@ -65,11 +65,11 @@
     }
 
     /**
-<<<<<<< HEAD
      * Creates an instance of this model with the same [metadataHandler]
      */
     override fun createInstance() = MutableModelInstance(this, metadataHandler)
-=======
+
+    /**
      * Removes the given split.
      *
      * Silently ignores if the split is not present in the model.
@@ -123,6 +123,5 @@
         clearSplits()
         clearJoins()
     }
->>>>>>> 72810a61
 
 }
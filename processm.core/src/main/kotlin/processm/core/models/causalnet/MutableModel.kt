--- conflicted
+++ resolved
@@ -87,8 +87,6 @@
         _joins[join.target]?.remove(join)
     }
 
-<<<<<<< HEAD
-=======
     /**
      * Remove all bindings from the model
      */
@@ -125,6 +123,4 @@
         clearSplits()
         clearJoins()
     }
-
->>>>>>> 52a09701
 }
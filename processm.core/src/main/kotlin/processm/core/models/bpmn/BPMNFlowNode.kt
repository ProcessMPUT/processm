--- conflicted
+++ resolved
@@ -1,21 +1,13 @@
 package processm.core.models.bpmn
 
 import processm.core.models.bpmn.jaxb.TFlowNode
-<<<<<<< HEAD
 import processm.core.models.bpmn.jaxb.TSequenceFlow
-import processm.core.models.commons.AbstractActivity
-=======
 import processm.core.models.commons.Activity
->>>>>>> c6ca4c66
 
 /**
  * A base class for warappers of [TFlowNode]
  */
-<<<<<<< HEAD
-abstract class BPMNFlowNode internal constructor(internal val process: BPMNProcess) : AbstractActivity {
-=======
-abstract class BPMNFlowNode : Activity {
->>>>>>> c6ca4c66
+abstract class BPMNFlowNode internal constructor(internal val process: BPMNProcess) : Activity {
 
     internal abstract val base: TFlowNode
 

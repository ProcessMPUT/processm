package processm.core.models.petrinet

import java.util.UUID

import kotlinx.serialization.Serializable
import java.util.*

/**
 * A place in a Petri net.
 */
@Serializable
<<<<<<< HEAD
open class Place(
    // TODO: Verify if this should be set here
    val id: String = UUID.randomUUID().toString()
)
=======
open class Place {
    /**
     * A unique identifier to maintain identity of a [Place] during serialization
     */
    protected val id = UUID.randomUUID().toString()
    override fun hashCode(): Int = id.hashCode()
    override fun equals(other: Any?): Boolean = other is Place && id == other.id
    override fun toString(): String = "Place[$id]"
}
>>>>>>> 28f7d7cb
<|MERGE_RESOLUTION|>--- conflicted
+++ resolved
@@ -9,19 +9,12 @@
  * A place in a Petri net.
  */
 @Serializable
-<<<<<<< HEAD
-open class Place(
-    // TODO: Verify if this should be set here
-    val id: String = UUID.randomUUID().toString()
-)
-=======
 open class Place {
     /**
      * A unique identifier to maintain identity of a [Place] during serialization
      */
-    protected val id = UUID.randomUUID().toString()
+    val id = UUID.randomUUID().toString()
     override fun hashCode(): Int = id.hashCode()
     override fun equals(other: Any?): Boolean = other is Place && id == other.id
     override fun toString(): String = "Place[$id]"
-}
->>>>>>> 28f7d7cb
+}
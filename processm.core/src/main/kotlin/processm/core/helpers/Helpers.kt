--- conflicted
+++ resolved
@@ -349,7 +349,6 @@
     if (this.isNullOrEmpty())
         default()
     else
-<<<<<<< HEAD
         this
 
 
@@ -371,7 +370,4 @@
  * This override of the [implies] function evaluates [consequence] only of the receiver condition evaluates to true.
  * @see [https://en.wikipedia.org/wiki/Material_conditional]
  */
-inline infix fun (() -> Boolean).implies(consequence: () -> Boolean) = !(this() && !consequence())
-=======
-        this
->>>>>>> 8874d4b9
+inline infix fun (() -> Boolean).implies(consequence: () -> Boolean) = !(this() && !consequence())
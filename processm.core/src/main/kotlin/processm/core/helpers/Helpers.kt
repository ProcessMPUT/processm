--- conflicted
+++ resolved
@@ -85,10 +85,7 @@
         yield(a to b)
     }
     if (it1.hasNext() || it2.hasNext())
-<<<<<<< HEAD
         throw IllegalArgumentException("Inconsistent sizes of the given sequences.")
-=======
-        throw IllegalArgumentException("Inconsistent sizes of the given sequences")
 }
 
 /**
@@ -173,5 +170,4 @@
     val tmp = this[i]
     this[i] = this[j]
     this[j] = tmp
->>>>>>> 4dccc0db
 }
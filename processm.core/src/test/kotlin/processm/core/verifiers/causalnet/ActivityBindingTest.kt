--- conflicted
+++ resolved
@@ -1,9 +1,6 @@
 package processm.core.verifiers.causalnet
 
-<<<<<<< HEAD
 import processm.core.models.causalnet.CausalNetState
-=======
->>>>>>> 72810a61
 import processm.core.models.causalnet.Dependency
 import processm.core.models.causalnet.Node
 import kotlin.test.Test
@@ -32,13 +29,7 @@
         val b = Node("b")
         val d = Node("d")
         val e = Node("e")
-<<<<<<< HEAD
-        val s1 = ActivityBinding(a, setOf(), setOf(b, d),
-            CausalNetState()
-        ).state
-=======
-        val s1 = ActivityBinding(a, setOf(), setOf(b, d), State()).state
->>>>>>> 72810a61
+        val s1 = ActivityBinding(a, setOf(), setOf(b, d), CausalNetState()).state
         assertEquals(setOf(Dependency(a, b), Dependency(a, d)), s1.toSet())
         val s2 = ActivityBinding(d, setOf(a), setOf(e), s1).state
         assertEquals(setOf(Dependency(a, b), Dependency(d, e)), s2.toSet())

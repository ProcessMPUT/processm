--- conflicted
+++ resolved
@@ -95,8 +95,6 @@
     }
 
     @Test
-<<<<<<< HEAD
-=======
     fun `materialized subsets`() {
         assertEquals(
             setOf(
@@ -122,7 +120,6 @@
     }
 
     @Test
->>>>>>> 72810a61
     fun `subsets of empty`() {
         assertEquals(
             setOf(setOf()),

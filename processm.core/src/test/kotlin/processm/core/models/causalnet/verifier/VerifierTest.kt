--- conflicted
+++ resolved
@@ -239,12 +239,7 @@
             v.validLoopFreeSequences.map { seq -> seq.map { ab -> ab.a }.sortedBy { it.activity } }.toSet(),
             setOf(
                 listOf(a, b, c, d, e),
-<<<<<<< HEAD
-                listOf(a, b, b, c, c, d, d, e),
-                listOf(a, b, b, b, c, c, c, d, d, d, e)
-=======
                 listOf(a, b, b, c, c, d, d, e)
->>>>>>> 5c5045b0
             )
         )
     }

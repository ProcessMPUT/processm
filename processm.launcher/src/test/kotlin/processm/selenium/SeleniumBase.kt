--- conflicted
+++ resolved
@@ -72,10 +72,6 @@
         return byXpath("//*[text()='$text']")
     }
 
-<<<<<<< HEAD
-    fun typeIn(name: String, value: String, replace: Boolean = true) {
-        val n = 10
-=======
     fun byPartialText(text: String): WebElement {
         require('\'' !in text) { "Apostrophes are currently not supported" }
         return byXpath("//*[contains(text(),'$text')]")
@@ -84,17 +80,17 @@
     fun typeIn(name: String, value: String, replace: Boolean = true) = typeIn(byName(name), value, replace)
 
     fun typeIn(element: WebElement, value: String, replace: Boolean = true) {
-        val n = 2
->>>>>>> 0cfd409d
+        val n = 10
         repeat(n) { ctr ->
             try {
                 with(element) {
                     wait.until { isDisplayed }
                     wait.until { isEnabled }
-                    if (replace)
+                    if (replace) {
                         sendKeys(Keys.END)
-                    while (getAttribute("value") != "") {
-                        sendKeys(Keys.BACK_SPACE);
+                        while (getAttribute("value") != "") {
+                            sendKeys(Keys.BACK_SPACE);
+                        }
                     }
                     sendKeys(value)
                     recorder?.take()
@@ -230,10 +226,9 @@
             System.setProperty("ktor.deployment.port", httpPort.toString())
 
             esb = EnterpriseServiceBus()
-<<<<<<< HEAD
             loadConfiguration(true)
             System.setProperty(
-                "PROCESSM.CORE.PERSISTENCE.CONNECTION.URL",
+                DatabaseChecker.databaseConnectionURLProperty,
                 SharedMainDB.createNewMainDb()
             )
             Migrator.reloadConfiguration()
@@ -247,20 +242,6 @@
                 val ok = runBlocking {
                     val response = client.get(Url("http://localhost:$httpPort"))
                     return@runBlocking response.status == HttpStatusCode.OK
-=======
-            backendThread = object : Thread() {
-                override fun run() {
-                    loadConfiguration(true)
-                    System.setProperty(
-                        DatabaseChecker.databaseConnectionURLProperty,
-                        "${mainDbContainer.jdbcUrl}&user=${mainDbContainer.username}&password=${mainDbContainer.password}"
-                    )
-                    Migrator.reloadConfiguration()
-                    esb.apply {
-                        autoRegister()
-                        startAll()
-                    }
->>>>>>> 0cfd409d
                 }
                 if (ok)
                     break
